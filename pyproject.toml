[build-system]
requires = ["setuptools>=42", "wheel"]
build-backend = "setuptools.build_meta"

[tool.setuptools]
packages = ["nemo_rl"]

[tool.setuptools.dynamic]
version = {attr = "nemo_rl.__version__"}  # any module attribute compatible with ast.literal_eval
readme = {file = "README.md", content-type = "text/markdown"}

[project]
name = "nemo-rl"
dynamic = [
    "version",
    "readme",
]
description = "NeMo RL: A Scalable and Efficient Post-Training Library for Models Ranging from 1 GPU to 1000s, and from Tiny to >100B Parameters"
requires-python = ">=3.12"
license = {text = "Apache 2.0"}
dependencies = [
    "setuptools",
    "ninja",  # for flash-attn parallel build
    "torch==2.7.1",
    "triton",
    "colored==2.2.3",
    "ray[default]==2.46.0",
    # transformers==4.54.0/4.54.1 both fail on rm models
    # Remove this once https://github.com/NVIDIA-NeMo/RL/issues/811 resolved
    "transformers>=4.51.0,<4.54.0",
    "wandb",
    "numpy",
    "datasets>=4.0.0",
    "rich",
    "math-verify",
    "accelerate>=0.26",
    "tensorboard",
    "omegaconf",
    "torchdata",
    "nvidia-ml-py",
    "hydra-core",
    "tiktoken",
    "blobfile",
    "debugpy",
    "nvtx",
    "matplotlib",
    "plotly",
    "mlflow",
    "langdetect",
    "nltk>=3.9.1",
    "immutabledict",
    "evaluate",
    "absl-py",
    "tqdm",
<<<<<<< HEAD
    "swebench",
=======
    "openai>=1.0",
    "google-cloud-aiplatform",
    "google-generativeai",

>>>>>>> e16f3f5b
]

[project.optional-dependencies]
# Currently unused, but after https://github.com/NVIDIA-NeMo/RL/issues/501 is resolved, we should use this for the "BASE" PYEXECUTABLE
automodel = [
    # Flash-attn version should be selected to satisfy both TE + vLLM requirements (xformers in particular)
    # https://github.com/NVIDIA/TransformerEngine/blob/v2.3/transformer_engine/pytorch/attention/dot_product_attention/utils.py#L108
    # https://github.com/facebookresearch/xformers/blob/8354497deb2c04c67fbb2e2ad911e86530da0e90/xformers/ops/fmha/flash.py#L76
    "flash-attn==2.7.4.post1",
    "mamba-ssm",
    "causal-conv1d",
]
vllm = [
    "vllm==0.10.0",
    # Remove this once https://github.com/NVIDIA-NeMo/RL/issues/501 resolved
    "flash-attn==2.7.4.post1",
    # Remove this once https://github.com/NVIDIA-NeMo/RL/issues/501 resolved
    "mamba-ssm",
    # Remove this once https://github.com/NVIDIA-NeMo/RL/issues/501 resolved
    "causal-conv1d",
]
mcore = [
    # also need cudnn (https://developer.nvidia.com/cudnn-downloads?target_os=Linux&target_arch=x86_64&Distribution=Ubuntu&target_version=20.04&target_type=deb_network)
    # wget https://developer.download.nvidia.com/compute/cuda/repos/ubuntu2004/x86_64/cuda-keyring_1.1-1_all.deb
    # sudo dpkg -i cuda-keyring_1.1-1_all.deb
    # sudo apt-get update
    # sudo apt-get install cudnn-cuda-12
    "transformer-engine[pytorch]==2.3.0",
    "megatron-core",
    "nemo-tron",
    # Remove this once https://github.com/NVIDIA-NeMo/RL/issues/501 resolved
    "vllm==0.10.0",
    # Flash-attn version should be selected to satisfy both TE + vLLM requirements (xformers in particular)
    # https://github.com/NVIDIA/TransformerEngine/blob/v2.3/transformer_engine/pytorch/attention/dot_product_attention/utils.py#L108
    # https://github.com/facebookresearch/xformers/blob/8354497deb2c04c67fbb2e2ad911e86530da0e90/xformers/ops/fmha/flash.py#L76
    "flash-attn==2.7.4.post1",
]

[dependency-groups]

# This is a default group so that we install these even with bare `uv sync`
build = [
    # Build requirement for TE
    "torch==2.7.1",
    # Build requirement for TE
    "setuptools",
    "packaging",
    "einops",
    # Build requirement for nemo_run
    "hatchling",
    # Build requirement for mcore
    "pybind11",
    # Build requirement for flash-attn
    "psutil",
]
docs = [
    "sphinx",
    "sphinx-autobuild",  # For live doc serving while editing docs
    "sphinx-autodoc2",  # For documenting Python API
    "sphinx-copybutton",  # Adds a copy button for code blocks
    "myst_parser",  # For our markdown docs
    "nvidia-sphinx-theme",  # Our NVIDIA theme
]
dev = [
    "pre-commit==3.6.0",
    "ruff==0.9.9",
    "types-PyYAML",
    "types-requests",
    "pyrefly==0.24.2",
]
test = [
    "pytest>=7.0.0",
    "pytest-timeout",
    "pytest-cov",
    "pytest-asyncio",
]

[tool.uv.sources]
megatron-core = { workspace = true }
nemo-tron = { workspace = true }
# The NeMo Run source to be used by nemo-tron
nemo_run = { git = "https://github.com/NVIDIA-NeMo/Run", rev = "414f0077c648fde2c71bb1186e97ccbf96d6844c" }
# torch/torchvision/triton all come from the torch index in order to pick up aarch64 wheels
torch = [
  { index = "pytorch-cu128" },
]
torchvision = [
  { index = "pytorch-cu128" },
]
triton = [
  { index = "pytorch-cu128" },
]
causal-conv1d = { git = "https://github.com/Dao-AILab/causal-conv1d", tag = "v1.5.0.post8" }
mamba-ssm = { git = "https://github.com/state-spaces/mamba.git", rev = "2e16fc3062cdcd4ebef27a9aa4442676e1c7edf4" }

[tool.uv.workspace]
members = [
    "3rdparty/Megatron-LM-workspace",
    "3rdparty/NeMo-workspace",
]

[[tool.uv.index]]
name = "pytorch-cu128"
url = "https://download.pytorch.org/whl/cu128"
explicit = true

[tool.uv]
no-build-isolation-package = ["transformer-engine-torch", "transformer-engine", "flash-attn", "mamba-ssm", "causal-conv1d"]
# Always apply the build group since dependencies like TE/mcore/nemo-run require build dependencies
# and this lets us assume they are implicitly installed with a simply `uv sync`. Ideally, we'd
# avoid including these in the default dependency set, but for now it's required.
default-groups = ["dev", "build"]
# Users may use different link-modes depending on their scenario:
#  --link-mode=hardlink (default on linux; may get warnings about switching to --link-mode copy if uv cache and venv on different file-systems)
#  --link-mode=copy (slower but more reliable; supresses warning)
#  --link-mode=symlink (fastest option when uv cache and venv on different file-system; caveat: venv is brittle since it depends on the environment/container)
link-mode = "copy"

# Needed when building from source
[[tool.uv.dependency-metadata]]
name = "flash-attn"
requires-dist = ["torch", "einops", "setuptools", "psutil", "ninja"]

[tool.black]
line-length = 120
include = '\.pyi?$'
exclude = '''
/(
    \.git
  | \.venv
  | build
)/
'''

[tool.pytest.ini_options]
addopts = "--durations=15 -s -rA -x"
testpaths = ["tests"]
python_files = "test_*.py"
markers = [
    "mcore: marks tests that require the mcore extra",
    "hf_gated: marks tests that require HuggingFace token access for gated models",
]

[tool.pyrefly]
project-includes = ["**/*"]
project-excludes = ["**/*venv/**/*"]

[tool.coverage.run]
concurrency = ["thread", "multiprocessing"]
omit = ["/tmp/*"]

[tool.coverage.paths]
source = ["nemo_rl/", "/opt/nemo-rl/nemo_rl/"]

[tool.ruff.lint]
# Enable all `pydocstyle` rules, limiting to those that adhere to the
# Google convention via `convention = "google"`, below.
select = ["D", "F"]

# - On top of the Google convention, disable `D417`, which requires
#   documentation for every function parameter.
# - F841: local variable assigned but never used (exluced to favor readability)
# TODO: Remove D10 once we are about to release to get all the docstrings written
ignore = ["D417", "D10", "F841"]

[tool.ruff.lint.pydocstyle]
convention = "google"

# Section to exclude errors for different file types
[tool.ruff.per-file-ignores]
# Ignore all directories named `tests`.
"tests/**" = ["D"]
# Ignore all files that end in `_test.py`.
"*_test.py" = ["D"]
# Ignore F401 (import but unused) in __init__.py
"__init__.py" = ["F401"]
<|MERGE_RESOLUTION|>--- conflicted
+++ resolved
@@ -52,14 +52,11 @@
     "evaluate",
     "absl-py",
     "tqdm",
-<<<<<<< HEAD
     "swebench",
-=======
     "openai>=1.0",
     "google-cloud-aiplatform",
     "google-generativeai",
 
->>>>>>> e16f3f5b
 ]
 
 [project.optional-dependencies]
