--- conflicted
+++ resolved
@@ -121,16 +121,13 @@
             data_config["system_key"],
             data_config["system_prompt"],
         )
-<<<<<<< HEAD
     elif data_cls == "tulu3_sft_mixture":
         data = hf_datasets.Tulu3SftMixtureDataset(train_sample_ratio=0.8)
-=======
     elif data_cls == "dataset_mixture":
         data = hf_datasets.DatasetMixture(
             mixture=data_config["mixture"],
             val_size=data_config.get("val_size", 0.05),
         )
->>>>>>> 2eb86e9b
     else:
         raise ValueError(f"Unknown dataset class: {data_cls}")
     print(
