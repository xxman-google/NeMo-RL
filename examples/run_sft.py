# Copyright (c) 2025, NVIDIA CORPORATION.  All rights reserved.
#
# Licensed under the Apache License, Version 2.0 (the "License");
# you may not use this file except in compliance with the License.
# You may obtain a copy of the License at
#
#     http://www.apache.org/licenses/LICENSE-2.0
#
# Unless required by applicable law or agreed to in writing, software
# distributed under the License is distributed on an "AS IS" BASIS,
# WITHOUT WARRANTIES OR CONDITIONS OF ANY KIND, either express or implied.
# See the License for the specific language governing permissions and
# limitations under the License.

import argparse
import os
import pprint
from functools import partial
from typing import Any

from omegaconf import OmegaConf
from transformers import AutoTokenizer

from nemo_rl.algorithms.sft import MasterConfig, setup, sft_train
from nemo_rl.algorithms.utils import get_tokenizer
from nemo_rl.data import DataConfig, hf_datasets
from nemo_rl.data.datasets import AllTaskProcessedDataset
from nemo_rl.data.interfaces import DatumSpec, TaskDataSpec
from nemo_rl.data.llm_message_utils import get_formatted_message_log
from nemo_rl.distributed.virtual_cluster import init_ray
from nemo_rl.utils.config import load_config, parse_hydra_overrides
from nemo_rl.utils.logger import get_next_experiment_dir

OmegaConf.register_new_resolver("mul", lambda a, b: a * b)


def parse_args():
    """Parse command line arguments."""
    parser = argparse.ArgumentParser(description="Run SFT training with configuration")
    parser.add_argument(
        "--config", type=str, default="/home/tangyoubao_google_com/nemo-rl/examples/configs/cirrus/ablations/sft-qwen3-8b-base-if-distilled-non-thinking.yaml", help="Path to YAML config file"
    )

    # Parse known args for the script
    args, overrides = parser.parse_known_args()

    return args, overrides


# =======================================================
# Data Processing
# =======================================================
def sft_preprocessor(
    datum_dict: dict[str, Any],
    task_data_spec: TaskDataSpec,
    tokenizer,
    max_seq_length: int,
    idx: int,
    add_bos: bool = True,
    add_eos: bool = True,
    add_generation_prompt: bool = False,
) -> DatumSpec:
    """Process a datum dictionary for SFT training."""
    message_log = get_formatted_message_log(
        datum_dict["messages"],
        tokenizer,
        task_data_spec,
        add_bos_token=add_bos,
        add_eos_token=add_eos,
        add_generation_prompt=add_generation_prompt,
    )

    length = sum(len(m["token_ids"]) for m in message_log)

    loss_multiplier = 1.0
    if length > max_seq_length:
        # make smaller and mask out
        for message in message_log:
            message["token_ids"] = message["token_ids"][
                : min(4, max_seq_length // len(message_log))
            ]
        loss_multiplier = 0.0

    output = {
        "message_log": message_log,
        "length": length,
        "extra_env_info": None,
        "loss_multiplier": loss_multiplier,
        "idx": idx,
    }
    return output


def setup_data(tokenizer: AutoTokenizer, data_config: DataConfig):
    print("\n▶ Setting up data...")
    data_cls = data_config["dataset_name"]
    if data_cls == "open_assistant":
        data = hf_datasets.OasstDataset(
            output_dir="/tmp/open_assistant", seed=data_config["seed"]
        )
    elif data_cls == "squad":
        data = hf_datasets.SquadDataset()
    elif data_cls == "tulu3sft":
        data = hf_datasets.Tulu3SftDataset()
    elif data_cls == "prompt_response_dataset":
        data = hf_datasets.PromptResponseDataset(
            data_config["train_data_path"],
            data_config["val_data_path"],
            data_config["input_key"],
            data_config["output_key"],
        )
    elif data_cls == "openmathinstruct2":
        data = hf_datasets.OpenMathInstruct2Dataset(
            split=data_config["split"],
            output_key=data_config["output_key"],
            prompt_file=data_config["prompt_file"],
            seed=data_config["seed"],
        )
    elif data_cls == "openai_format":
        data = hf_datasets.OpenAIFormatDataset(
            data_config["train_data_path"],
<<<<<<< HEAD
            data_config["val_data_path"],
            data_config["chat_key"],
            data_config["system_key"],
            data_config["system_prompt"],
=======
            data_config.get("val_data_path"),
            data_config.get("chat_key"),
            data_config.get("system_key"),
            data_config.get("system_prompt"),
            data_config.get("file_format", "json"),
            data_config.get("val_ratio", 0.05),
>>>>>>> cb86bb4f
        )
    elif data_cls == "tulu3_sft_mixture":
        data = hf_datasets.Tulu3SftMixtureDataset(train_sample_ratio=0.8)
    elif data_cls == "ifeval_like_sft":
        data = hf_datasets.IFEvalLikeSFTDataset(train_sample_ratio=1.0)
    elif data_cls == "dataset_mixture":
        data = hf_datasets.DatasetMixture(
            mixture=data_config["mixture"],
            val_size=data_config.get("val_size", 0.05),
        )
    else:
        raise ValueError(f"Unknown dataset class: {data_cls}")
    print(
        f"  ✓ Training and validation datasets loaded with {len(data.formatted_ds['train'])} and {len(data.formatted_ds['validation'])} samples, respectively."
    )

    train_dataset = data.formatted_ds["train"]
    val_dataset = data.formatted_ds["validation"]
    sft_task_spec = data.task_spec

    train_dataset = AllTaskProcessedDataset(
        train_dataset,
        tokenizer,
        sft_task_spec,
        partial(
            sft_preprocessor,
            add_bos=data_config["add_bos"],
            add_eos=data_config["add_eos"],
            add_generation_prompt=data_config["add_generation_prompt"],
        ),
        max_seq_length=data_config["max_input_seq_length"],
    )

    val_dataset = AllTaskProcessedDataset(
        val_dataset,
        tokenizer,
        sft_task_spec,
        partial(
            sft_preprocessor,
            add_bos=data_config.get("add_bos", True),
            add_eos=data_config.get("add_eos", True),
            add_generation_prompt=data_config["add_generation_prompt"],
        ),
        max_seq_length=data_config["max_input_seq_length"],
    )

    return train_dataset, val_dataset, sft_task_spec


def main():
    """Main entry point."""
    # Parse arguments
    args, overrides = parse_args()

    if not args.config:
        args.config = os.path.join(os.path.dirname(__file__), "configs", "sft.yaml")

    config = load_config(args.config)
    print(f"Loaded configuration from: {args.config}")

    if overrides:
        print(f"Overrides: {overrides}")
        config = parse_hydra_overrides(config, overrides)

    config: MasterConfig = OmegaConf.to_container(config, resolve=True)
    print("Applied CLI overrides")

    # Print config
    print("Final config:")
    pprint.pprint(config)

    config["logger"]["log_dir"] = get_next_experiment_dir(config["logger"]["log_dir"])
    print(f"📊 Using log directory: {config['logger']['log_dir']}")
    if config["checkpointing"]["enabled"]:
        print(
            f"📊 Using checkpoint directory: {config['checkpointing']['checkpoint_dir']}"
        )

    init_ray()

    # setup tokenizer
    tokenizer = get_tokenizer(config["policy"]["tokenizer"])

    # setup data
    (
        dataset,
        val_dataset,
        sft_task_spec,
    ) = setup_data(tokenizer, config["data"])

    (
        policy,
        cluster,
        train_dataloader,
        val_dataloader,
        loss_fn,
        logger,
        checkpointer,
        sft_save_state,
        master_config,
    ) = setup(config, tokenizer, dataset, val_dataset)
    sft_train(
        policy,
        train_dataloader,
        val_dataloader,
        tokenizer,
        loss_fn,
        master_config,
        logger,
        sft_task_spec,
        checkpointer,
        sft_save_state,
    )


if __name__ == "__main__":
    main()<|MERGE_RESOLUTION|>--- conflicted
+++ resolved
@@ -119,19 +119,12 @@
     elif data_cls == "openai_format":
         data = hf_datasets.OpenAIFormatDataset(
             data_config["train_data_path"],
-<<<<<<< HEAD
-            data_config["val_data_path"],
-            data_config["chat_key"],
-            data_config["system_key"],
-            data_config["system_prompt"],
-=======
             data_config.get("val_data_path"),
             data_config.get("chat_key"),
             data_config.get("system_key"),
             data_config.get("system_prompt"),
             data_config.get("file_format", "json"),
             data_config.get("val_ratio", 0.05),
->>>>>>> cb86bb4f
         )
     elif data_cls == "tulu3_sft_mixture":
         data = hf_datasets.Tulu3SftMixtureDataset(train_sample_ratio=0.8)
