--- conflicted
+++ resolved
@@ -7,23 +7,15 @@
     max_model_len: 8192
 
 data:
-<<<<<<< HEAD
   prompt_file: "examples/prompts/if_cot.txt"
-=======
-  prompt_file: null
->>>>>>> d6bedfe7
   dataset_name: "ifeval"
 
 env:
   math:
     worker_type: "instruction_following"
-<<<<<<< HEAD
 
 generation:
   model_name: "Qwen/Qwen3-8B"
   enable_thinking: true
   vllm_cfg:
-    max_model_len: 4096
-=======
-    end_thinking_token: null
->>>>>>> d6bedfe7
+    max_model_len: 4096