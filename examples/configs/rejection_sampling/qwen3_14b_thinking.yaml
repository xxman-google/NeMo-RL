# Rejection sampling configuration for Qwen3 14B model (thinking mode)

defaults: "qwen3_14b_no_thinking.yaml"

rejection_sampling:
  num_tests_per_prompt: 5
  metric: "pass@5,5"

generation:
  temperature: 0.6
  top_p: 0.95
<<<<<<< HEAD
  enable_thinking: true
  model_name: "Qwen/Qwen3-8B"
=======
  enable_thinking: false
  # model_name: "Qwen/Qwen3-8B"
>>>>>>> 34b26102
  vllm_cfg:
    max_model_len: 10240

data:
  dataset_name: "ifeval_like"
  source: "default"
  prompt_file: "examples/prompts/if_cot.txt"

env:
  math:
    num_workers: 8
    verifier_type: "instruction_following"
    worker_type: "instruction_following"

logger:
  log_dir: "logs"  # Base directory for all logs
<<<<<<< HEAD
  output_dir: "${logger.log_dir}/${data.dataset_name}/qwen3-8b-thinking"
  wandb:
    project: "qwen3_8b_rejection_sampling"
    name: "${generation.model_name}-${data.dataset_name}"
=======
  output_dir: "${logger.log_dir}/${data.dataset_name}/qwen3-14b-non-thinking-easy"
>>>>>>> 34b26102
<|MERGE_RESOLUTION|>--- conflicted
+++ resolved
@@ -9,13 +9,8 @@
 generation:
   temperature: 0.6
   top_p: 0.95
-<<<<<<< HEAD
   enable_thinking: true
   model_name: "Qwen/Qwen3-8B"
-=======
-  enable_thinking: false
-  # model_name: "Qwen/Qwen3-8B"
->>>>>>> 34b26102
   vllm_cfg:
     max_model_len: 10240
 
@@ -32,11 +27,7 @@
 
 logger:
   log_dir: "logs"  # Base directory for all logs
-<<<<<<< HEAD
   output_dir: "${logger.log_dir}/${data.dataset_name}/qwen3-8b-thinking"
   wandb:
     project: "qwen3_8b_rejection_sampling"
-    name: "${generation.model_name}-${data.dataset_name}"
-=======
-  output_dir: "${logger.log_dir}/${data.dataset_name}/qwen3-14b-non-thinking-easy"
->>>>>>> 34b26102
+    name: "${generation.model_name}-${data.dataset_name}"