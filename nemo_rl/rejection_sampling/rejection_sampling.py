--- conflicted
+++ resolved
@@ -245,30 +245,12 @@
             content = [message["content"] for message in message_log]
             content = "\n".join(content)
             prompts.append(content)
-<<<<<<< HEAD
         problems = []
         if env_config["verifier_type"] == "math":
             # problems are prompts without chat template
             problems = [info["problem"] for info in batch["extra_env_info"]]
         elif env_config["verifier_type"] == "instruction_following":
             problems = [info["checker_info"]["prompt"] for info in batch["extra_env_info"]]
-=======
-            prompt_length = sum(
-                [torch.numel(message["token_ids"]) for message in message_log]
-            )
-            prompt_lengths.append(prompt_length)
-
-        # problems are prompts without chat template
-        problems = []
-        for info in batch["extra_env_info"]:
-            problem = info["problem"]
-            if "options" in info:
-                problem = processors.construct_multichoice_prompt(
-                    prompt="", question=problem, options=info["options"]
-                )
-            problems.append(problem)
-
->>>>>>> d6bedfe7
         # generate by vllm
         inputs = BatchedDataDict({"prompts": prompts})
         output_texts, batch_generation_lengths = await _generate_texts(
