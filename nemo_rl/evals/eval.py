# Copyright (c) 2025, NVIDIA CORPORATION.  All rights reserved.
#
# Licensed under the Apache License, Version 2.0 (the "License");
# you may not use this file except in compliance with the License.
# You may obtain a copy of the License at
#
#     http://www.apache.org/licenses/LICENSE-2.0
#
# Unless required by applicable law or agreed to in writing, software
# distributed under the License is distributed on an "AS IS" BASIS,
# WITHOUT WARRANTIES OR CONDITIONS OF ANY KIND, either express or implied.
# See the License for the specific language governing permissions and
# limitations under the License.

<<<<<<< HEAD
import collections
=======
import asyncio
>>>>>>> 233cfca4
import os
from typing import Optional, TypedDict

import ray
import torch
from torch.utils.data import DataLoader
from transformers import AutoTokenizer

from nemo_rl.algorithms.utils import set_seed
from nemo_rl.data import MathDataConfig
from nemo_rl.data.datasets import AllTaskProcessedDataset, eval_collate_fn
from nemo_rl.data.llm_message_utils import get_keys_from_message_log
from nemo_rl.distributed.batched_data_dict import BatchedDataDict
from nemo_rl.distributed.virtual_cluster import ClusterConfig, RayVirtualCluster
from nemo_rl.environments.math_environment import MathEnvConfig
from nemo_rl.evals import visualization as vis_lib
from nemo_rl.models.generation.interfaces import GenerationConfig
from nemo_rl.models.generation.vllm import VllmGeneration
from nemo_rl.utils.logger import Logger, LoggerConfig

# ===============================================================================
# Configuration
# ===============================================================================


class EvalConfig(TypedDict):
    metric: str
    num_tests_per_prompt: int
    seed: int
    pass_k_value: int


class MasterConfig(TypedDict):
    eval: EvalConfig
    generate: GenerationConfig
    data: MathDataConfig
    env: MathEnvConfig
    cluster: ClusterConfig
    logger: LoggerConfig


# ===============================================================================
# Setup & Initialization
# ===============================================================================


def setup(
    master_config: MasterConfig,
    tokenizer: AutoTokenizer,
    dataset: AllTaskProcessedDataset,
) -> tuple[
    VllmGeneration,
    DataLoader,
    MasterConfig,
    Logger,
]:
    """Set up components for model evaluation.

    Initializes the VLLM model and data loader.

    Args:
        master_config: Configuration settings.
        dataset: Dataset to evaluate on.

    Returns:
        VLLM model, data loader, config, and logger.
    """
    # Extract individual configs for easier access
    eval_config = master_config["eval"]
    generation_config = master_config["generation"]
    cluster_config = master_config["cluster"]
    logger_config = master_config["logger"]

    # Set seed for reproducibility
    set_seed(eval_config["seed"])

    # Check settings
    metric = eval_config["metric"]
    pass_k_value = eval_config["pass_k_value"]
    num_tests_per_prompt = eval_config["num_tests_per_prompt"]
    temperature = generation_config["temperature"]
    top_k = generation_config["top_k"]

    # TODO @yukih: support cons@k
    # Validate metrics
    assert metric in ["pass@k"], f"Invalid metric: {metric}"
    if num_tests_per_prompt > 1:
        assert temperature > 0 and top_k != 1, (
            "temperature > 0 and top_k != 1 are required for multiple samples"
        )
    # ==========================
    #           Logger
    # ==========================
    logger = Logger(logger_config)
    logger.log_hyperparams(master_config)

    assert pass_k_value >= 1, (
        "pass_k_value must be greater than or equal to 1 for pass@k metric"
    )
    assert num_tests_per_prompt >= pass_k_value, (
        "num_tests_per_prompt must be greater than or equal to pass_k_value for pass@k metric"
    )

    assert pass_k_value >= 1, (
        "pass_k_value must be greater than or equal to 1 for pass@k metric"
    )
    assert num_tests_per_prompt >= pass_k_value, (
        "num_tests_per_prompt must be greater than or equal to pass_k_value for pass@k metric"
    )

    # ==========================
    #           Data
    # ==========================
    if generation_config["num_prompts_per_step"] == -1:
        generation_config["num_prompts_per_step"] = len(dataset)
    dataloader = DataLoader(
        dataset,
        batch_size=generation_config["num_prompts_per_step"],
        shuffle=False,
        collate_fn=eval_collate_fn,
    )
    print(f"  ✓ Evaluation dataset loaded with {len(dataset)} samples")

    # ==========================
    #          Cluster
    # ==========================
    print("\n▶ Setting up compute cluster...")
    cluster = RayVirtualCluster(
        name="eval_cluster",
        bundle_ct_per_node_list=[cluster_config["gpus_per_node"]]
        * cluster_config["num_nodes"],
        use_gpus=True,
        num_gpus_per_node=cluster_config["gpus_per_node"],
        max_colocated_worker_groups=1,
    )
    print(f"  ✓ Ray cluster initialized with {cluster_config['num_nodes']} nodes")

    # ==========================
    #           Model
    # ==========================
    print("\n▶ Setting up model...")
    # check backend
    backend = generation_config["backend"]
    assert backend == "vllm", "Only vLLM backend is supported for evaluation"

    # initialize vllm generation
    vllm_generation = VllmGeneration(cluster=cluster, config=generation_config)
    print(
        f"  ✓ Using vLLM backend for generation with {generation_config['model_name']}"
    )

    print("\n" + "=" * 60)
    print(" " * 18 + "SETUP COMPLETE")
    print("=" * 60 + "\n")

    return (
        vllm_generation,
        dataloader,
        master_config,
        logger,
    )


# ===============================================================================
# Evaluation
# ===============================================================================


def eval_pass_k(
    rewards: torch.Tensor,
    num_tests_per_prompt: int,
    k: int,
    subjects: Optional[list[str]] = None,
    subject_counts: Optional[dict[str, int]] = None,
    subject_scores: Optional[dict[str, float]] = None,
) -> float:
    """Evaluate pass@k score using an unbiased estimator.

    Reference: https://github.com/huggingface/evaluate/blob/32546aafec25cdc2a5d7dd9f941fc5be56ba122f/metrics/code_eval/code_eval.py#L198-L213
    Args:
        rewards: Tensor of shape (batch_size * num_tests_per_prompt)
        k: int (pass@k value)

    Returns:
        pass_k_score: float
    """

    def eval_single_chunk(n: int, c: int, k: int) -> float:
        """Calculates 1 - comb(n - c, k) / comb(n, k)."""
        if n - c < k:
            return 1.0
        return float(1.0 - torch.prod(1.0 - k / torch.arange(n - c + 1, n + 1)).item())

    # rewards is a 1d tensor of size (batch_size * num_tests_per_prompt)
    group_rewards = rewards.split(num_tests_per_prompt)
    if subjects is not None:
        group_subjects = [
            subjects[i : i + num_tests_per_prompt]
            for i in range(0, len(subjects), num_tests_per_prompt)
        ]

    pass_k_score = 0.0
    for group_idx, group_reward in enumerate(group_rewards):
        num_correct = group_reward.sum().item()
        cur_score = eval_single_chunk(num_tests_per_prompt, num_correct, k)
        pass_k_score += cur_score
        if subjects is not None:
            subject = group_subjects[group_idx][0]
            subject_counts[subject] += 1
            subject_scores[subject] += cur_score

    return pass_k_score


def run_env_eval(vllm_generation, dataloader, env, master_config, logger):
    """Main entry point for running evaluation using environment.

    Generates model responses and evaluates them by env.

    Args:
        vllm_generation: Model for generating responses.
        dataloader: Data loader with evaluation samples.
        env: Environment that scores responses.
        master_config: Configuration settings.
        logger: Logger for recording evaluation results.
    """
    # Check if async engine is enabled and run appropriate version
    if master_config["generation"]["vllm_cfg"]["async_engine"]:
        asyncio.run(
            _run_env_eval_impl(
                vllm_generation, dataloader, env, master_config, use_async=True
            )
        )
    else:
        asyncio.run(
            _run_env_eval_impl(
                vllm_generation, dataloader, env, master_config, use_async=False
            )
        )


async def _run_env_eval_impl(
    vllm_generation, dataloader, env, master_config, use_async=False
):
    """Unified implementation for both sync and async evaluation."""
    # Extract for easier access
    generation_config = master_config["generation"]
    eval_config = master_config["eval"]
    env_config = master_config["env"]["math"]
    logger_config = master_config["logger"]
    metric = eval_config["metric"]
    num_tests_per_prompt = eval_config["num_tests_per_prompt"]
    pass_k_value = eval_config["pass_k_value"]
    metric_group_key = env_config.get("metric_group_key", None)
    render_template = {
        "math": vis_lib.MathRenderTemplate,
        "mgsm": vis_lib.MathRenderTemplate,
        "code": vis_lib.CodeRenderTemplate,
        "english_multichoice": vis_lib.MathRenderTemplate,
        "multilingual_multichoice": vis_lib.MathRenderTemplate,
        "instruction_following": vis_lib.BaseRenderTemplate,
    }[env_config["verifier_type"]]()

    # Run evaluation loop
    score = 0.0
    htmls = []
    generation_lengths = []
    pass_k_value = eval_config["pass_k_value"]
    subject_scores = collections.defaultdict(float)
    subject_counts = collections.defaultdict(int)

    for batch in dataloader:
        # measure multiple samples
        if num_tests_per_prompt > 1:
            batch = batch.repeat_interleave(num_tests_per_prompt)

        # get input prompt from message_log
        prompts = []
        for message_log in batch["message_log"]:
            content = [message["content"] for message in message_log]
            content = "\n".join(content)
            prompts.append(content)

        # generate by vllm
        inputs = BatchedDataDict({"prompts": prompts})
<<<<<<< HEAD
        outputs = vllm_generation.generate_text(inputs)
        output_texts = outputs["texts"]
        generation_lengths.extend(outputs["generation_lengths"])
=======
        outputs = await _generate_texts(vllm_generation, inputs, use_async)
>>>>>>> 233cfca4

        # append to message_log
        for idx, output in enumerate(output_texts):
            batch["message_log"][idx].append(
                {
                    "role": "assistant",
                    "content": output,
                }
            )

        # evaluate generations with the environment
        to_env = [
            get_keys_from_message_log(batch["message_log"][i], ["role", "content"])
            for i in range(len(batch["message_log"]))
        ]
        env_return = ray.get(env.step.remote(to_env, batch["extra_env_info"]))
        rewards = env_return.rewards
        for prompt, response, reward, observation in zip(
            prompts,
            output_texts,
            rewards,
            env_return.observations,
        ):
            html = render_template.render(
                prompt=prompt,
                response=response,
                score=reward.item(),
                correct_answer=observation.get("correct_answer", None),
                extracted_answer=observation.get("extracted_answer", None),
            )
            htmls.append(html)

        # update stats
        if metric == "pass@k":
            if metric_group_key is not None:
                subjects = [info[metric_group_key] for info in batch["extra_env_info"]]
            else:
                subjects = None
            cur_score = eval_pass_k(
                rewards,
                num_tests_per_prompt,
                pass_k_value,
                subjects,
                subject_counts,
                subject_scores,
            )
            score += cur_score
        else:
            raise ValueError(f"Invalid metric: {metric}")

    # Cleanup before printing results
    ray.get(env.shutdown.remote())
    vllm_generation.shutdown()

    # Print results
    _print_results(
        master_config,
        generation_config,
        score,
        len(dataloader.dataset),
        metric,
        pass_k_value,
        num_tests_per_prompt,
    )


async def _generate_texts(vllm_generation, inputs, use_async):
    """Generate texts using either sync or async method."""
    if use_async:
        # Use async generation - collect all results
        results = []
        async for idx, result in vllm_generation.generate_text_async(inputs):
            results.append((idx, result["texts"][0]))

        # Sort by index to maintain order
        results.sort(key=lambda x: x[0])
        return [text for _, text in results]
    else:
        # Use sync generation
        return vllm_generation.generate_text(inputs)["texts"]


def _print_results(
    master_config,
    generation_config,
    score,
    dataset_size,
    metric,
    pass_k_value,
    num_tests_per_prompt,
):
    """Print evaluation results."""
    dataset_name = os.path.basename(master_config["data"]["dataset_name"])
    model_name = os.path.basename(generation_config["model_name"])
    max_new_tokens = generation_config["vllm_cfg"]["max_model_len"]
    temperature = generation_config["temperature"]
    top_p = generation_config["top_p"]
    top_k = generation_config["top_k"]
    average_score = score / dataset_size

    print("\n" + "=" * 60)
    print(f"{model_name=} {dataset_name=}")
    print(f"{max_new_tokens=} {temperature=} {top_p=} {top_k=}\n")
    print(f"{metric=} {pass_k_value=} {num_tests_per_prompt=}\n")
<<<<<<< HEAD
    print(f"score={average_score:.4f} ({score}/{len(dataloader.dataset)})")
    print("=" * 60 + "\n")
    logger.log_histogram("generation length", generation_lengths, num_bins=10)
    max_samples_to_html = logger_config.get("max_samples_to_html", 30)
    all_htmls = vis_lib.make_report_from_example_htmls(htmls[:max_samples_to_html])
    logger.log_html("Decoding Results", all_htmls)

    if subject_scores:
        columns = ["Subjects", "Scores", "Counts"]
        subject_names = sorted(subject_scores.keys())
        subject_data = [["Overall", average_score, len(dataloader.dataset)]]
        for name in subject_names:
            subject_data.append(
                [
                    name,
                    subject_scores[name] / subject_counts[name],
                    subject_counts[name],
                ]
            )
        logger.log_table("Subject Results", columns, subject_data)
=======
    print(f"score={average_score:.4f} ({score}/{dataset_size})")
    print("=" * 60 + "\n")
>>>>>>> 233cfca4
<|MERGE_RESOLUTION|>--- conflicted
+++ resolved
@@ -12,11 +12,8 @@
 # See the License for the specific language governing permissions and
 # limitations under the License.
 
-<<<<<<< HEAD
+import asyncio
 import collections
-=======
-import asyncio
->>>>>>> 233cfca4
 import os
 from typing import Optional, TypedDict
 
@@ -247,19 +244,19 @@
     if master_config["generation"]["vllm_cfg"]["async_engine"]:
         asyncio.run(
             _run_env_eval_impl(
-                vllm_generation, dataloader, env, master_config, use_async=True
+                vllm_generation, dataloader, env, master_config, logger, use_async=True
             )
         )
     else:
         asyncio.run(
             _run_env_eval_impl(
-                vllm_generation, dataloader, env, master_config, use_async=False
+                vllm_generation, dataloader, env, master_config, logger, use_async=False
             )
         )
 
 
 async def _run_env_eval_impl(
-    vllm_generation, dataloader, env, master_config, use_async=False
+    vllm_generation, dataloader, env, master_config, logger, use_async=False
 ):
     """Unified implementation for both sync and async evaluation."""
     # Extract for easier access
@@ -302,13 +299,10 @@
 
         # generate by vllm
         inputs = BatchedDataDict({"prompts": prompts})
-<<<<<<< HEAD
-        outputs = vllm_generation.generate_text(inputs)
-        output_texts = outputs["texts"]
-        generation_lengths.extend(outputs["generation_lengths"])
-=======
-        outputs = await _generate_texts(vllm_generation, inputs, use_async)
->>>>>>> 233cfca4
+        output_texts, batch_generation_lengths = await _generate_texts(
+            vllm_generation, inputs, use_async
+        )
+        generation_lengths.extend(batch_generation_lengths)
 
         # append to message_log
         for idx, output in enumerate(output_texts):
@@ -372,6 +366,11 @@
         metric,
         pass_k_value,
         num_tests_per_prompt,
+        logger,
+        subject_counts,
+        subject_scores,
+        htmls,
+        generation_lengths,
     )
 
 
@@ -379,16 +378,21 @@
     """Generate texts using either sync or async method."""
     if use_async:
         # Use async generation - collect all results
-        results = []
+        output_texts, generation_lengths = [], []
         async for idx, result in vllm_generation.generate_text_async(inputs):
-            results.append((idx, result["texts"][0]))
+            output_texts.append((idx, result["texts"][0]))
+            generation_lengths.append((idx, result["generation_lengths"][0]))
 
         # Sort by index to maintain order
-        results.sort(key=lambda x: x[0])
-        return [text for _, text in results]
+        output_texts.sort(key=lambda x: x[0])
+        generation_lengths.sort(key=lambda x: x[0])
+        return [text for _, text in output_texts], [l for _, l in generation_lengths]
     else:
         # Use sync generation
-        return vllm_generation.generate_text(inputs)["texts"]
+        outputs = vllm_generation.generate_text(inputs)
+        output_texts = outputs["texts"]
+        generation_lengths = outputs["generation_lengths"]
+        return output_texts, generation_lengths
 
 
 def _print_results(
@@ -399,6 +403,11 @@
     metric,
     pass_k_value,
     num_tests_per_prompt,
+    logger,
+    subject_counts,
+    subject_scores,
+    htmls,
+    generation_lengths,
 ):
     """Print evaluation results."""
     dataset_name = os.path.basename(master_config["data"]["dataset_name"])
@@ -413,18 +422,17 @@
     print(f"{model_name=} {dataset_name=}")
     print(f"{max_new_tokens=} {temperature=} {top_p=} {top_k=}\n")
     print(f"{metric=} {pass_k_value=} {num_tests_per_prompt=}\n")
-<<<<<<< HEAD
-    print(f"score={average_score:.4f} ({score}/{len(dataloader.dataset)})")
+    print(f"score={average_score:.4f} ({score}/{dataset_size})")
     print("=" * 60 + "\n")
     logger.log_histogram("generation length", generation_lengths, num_bins=10)
-    max_samples_to_html = logger_config.get("max_samples_to_html", 30)
+    max_samples_to_html = master_config["logger"].get("max_samples_to_html", 30)
     all_htmls = vis_lib.make_report_from_example_htmls(htmls[:max_samples_to_html])
     logger.log_html("Decoding Results", all_htmls)
 
     if subject_scores:
         columns = ["Subjects", "Scores", "Counts"]
         subject_names = sorted(subject_scores.keys())
-        subject_data = [["Overall", average_score, len(dataloader.dataset)]]
+        subject_data = [["Overall", average_score, dataset_size]]
         for name in subject_names:
             subject_data.append(
                 [
@@ -433,8 +441,4 @@
                     subject_counts[name],
                 ]
             )
-        logger.log_table("Subject Results", columns, subject_data)
-=======
-    print(f"score={average_score:.4f} ({score}/{dataset_size})")
-    print("=" * 60 + "\n")
->>>>>>> 233cfca4
+        logger.log_table("Subject Results", columns, subject_data)