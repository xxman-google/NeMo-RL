# Copyright (c) 2025, NVIDIA CORPORATION.  All rights reserved.
#
# Licensed under the Apache License, Version 2.0 (the "License");
# you may not use this file except in compliance with the License.
# You may obtain a copy of the License at
#
#     http://www.apache.org/licenses/LICENSE-2.0
#
# Unless required by applicable law or agreed to in writing, software
# distributed under the License is distributed on an "AS IS" BASIS,
# WITHOUT WARRANTIES OR CONDITIONS OF ANY KIND, either express or implied.
# See the License for the specific language governing permissions and
# limitations under the License.

import asyncio
import collections
import json
import os
from collections import Counter
from itertools import combinations
from typing import Optional, TypedDict

import ray
import torch
from torch.utils.data import DataLoader
from transformers import AutoTokenizer

from nemo_rl.algorithms.utils import set_seed
from nemo_rl.data import MathDataConfig
from nemo_rl.data.datasets import AllTaskProcessedDataset, eval_collate_fn
from nemo_rl.data.llm_message_utils import get_keys_from_message_log
from nemo_rl.distributed.batched_data_dict import BatchedDataDict
from nemo_rl.distributed.virtual_cluster import ClusterConfig, RayVirtualCluster
from nemo_rl.environments.code_environment import CodeEnvConfig
from nemo_rl.environments.math_environment import MathEnvConfig
from nemo_rl.evals import visualization as vis_lib
from nemo_rl.models.generation.interfaces import GenerationConfig
from nemo_rl.models.generation.vllm import VllmGeneration
from nemo_rl.models.policy import TokenizerConfig
from nemo_rl.utils.logger import Logger, LoggerConfig

# ===============================================================================
# Configuration
# ===============================================================================


class EvalConfig(TypedDict):
    metric: str
    num_tests_per_prompt: int
    seed: int
    k_value: int
    save_path: str | None


class MasterConfig(TypedDict):
    eval: EvalConfig
    generation: GenerationConfig  # Fixed: was 'generate'
    tokenizer: TokenizerConfig  # Added missing tokenizer key
    data: MathDataConfig
    env: CodeEnvConfig | MathEnvConfig
    cluster: ClusterConfig
    logger: LoggerConfig


# ===============================================================================
# Setup & Initialization
# ===============================================================================


def setup(
    master_config: MasterConfig,
    tokenizer: AutoTokenizer,
    dataset: AllTaskProcessedDataset,
) -> tuple[
    VllmGeneration,
    DataLoader,
    MasterConfig,
    Logger,
]:
    """Set up components for model evaluation.

    Initializes the VLLM model and data loader.

    Args:
        master_config: Configuration settings.
        dataset: Dataset to evaluate on.

    Returns:
        VLLM model, data loader, config, and logger.
    """
    # Extract individual configs for easier access
    eval_config = master_config["eval"]
    generation_config = master_config["generation"]
    cluster_config = master_config["cluster"]
    logger_config = master_config["logger"]

    # Set seed for reproducibility
    set_seed(eval_config["seed"])

    # Check settings
    metric = eval_config["metric"]
    k_value = eval_config["k_value"]
    num_tests_per_prompt = eval_config["num_tests_per_prompt"]
    temperature = generation_config["temperature"]
    top_k = generation_config["top_k"]

    # Validate metrics
    assert metric in ["pass@k", "cons@k"], f"Invalid metric: {metric}"
    if num_tests_per_prompt > 1:
        assert temperature > 0 and top_k != 1, (
            "temperature > 0 and top_k != 1 are required for multiple samples"
        )
    # ==========================
    #           Logger
    # ==========================
    logger = Logger(logger_config)
    logger.log_hyperparams(master_config)

    assert k_value >= 1, "k_value must be greater than or equal to 1"
    assert num_tests_per_prompt >= k_value, (
        "num_tests_per_prompt must be greater than or equal to k_value "
    )

    # ==========================
    #           Data
    # ==========================
    if generation_config["num_prompts_per_step"] == -1:
        generation_config["num_prompts_per_step"] = len(dataset)
    dataloader = DataLoader(
        dataset,
        batch_size=generation_config["num_prompts_per_step"],
        shuffle=False,
        collate_fn=eval_collate_fn,
    )
    print(f"  ✓ Evaluation dataset loaded with {len(dataset)} samples")

    # ==========================
    #          Cluster
    # ==========================
    print("\n▶ Setting up compute cluster...")
    cluster = RayVirtualCluster(
        name="eval_cluster",
        bundle_ct_per_node_list=[cluster_config["gpus_per_node"]]
        * cluster_config["num_nodes"],
        use_gpus=True,
        num_gpus_per_node=cluster_config["gpus_per_node"],
        max_colocated_worker_groups=1,
    )
    print(f"  ✓ Ray cluster initialized with {cluster_config['num_nodes']} nodes")

    # ==========================
    #           Model
    # ==========================
    print("\n▶ Setting up model...")
    # check backend
    backend = generation_config["backend"]
    assert backend == "vllm", "Only vLLM backend is supported for evaluation"

    # initialize vllm generation
    vllm_generation = VllmGeneration(cluster=cluster, config=generation_config)
    print(
        f"  ✓ Using vLLM backend for generation with {generation_config['model_name']}"
    )

    print("\n" + "=" * 60)
    print(" " * 18 + "SETUP COMPLETE")
    print("=" * 60 + "\n")

    return (
        vllm_generation,
        dataloader,
        master_config,
        logger,
    )


# ===============================================================================
# Evaluation
# ===============================================================================


def eval_pass_k(
    rewards: torch.Tensor,
    num_tests_per_prompt: int,
    k: int,
    subjects: Optional[list[str]] = None,
    subject_counts: Optional[dict[str, int]] = None,
    subject_scores: Optional[dict[str, float]] = None,
) -> float:
    """Evaluate pass@k score using an unbiased estimator.

    Reference: https://github.com/huggingface/evaluate/blob/32546aafec25cdc2a5d7dd9f941fc5be56ba122f/metrics/code_eval/code_eval.py#L198-L213
    Args:
        rewards: Tensor of shape (batch_size * num_tests_per_prompt)
        k: int (pass@k value)

    Returns:
        pass_k_score: float
    """

    def eval_single_chunk(n: int, c: int, k: int) -> float:
        """Calculates 1 - comb(n - c, k) / comb(n, k)."""
        if n - c < k:
            return 1.0
        return float(1.0 - torch.prod(1.0 - k / torch.arange(n - c + 1, n + 1)).item())

    # rewards is a 1d tensor of size (batch_size * num_tests_per_prompt)
    group_rewards = rewards.split(num_tests_per_prompt)
    if subjects is not None:
        group_subjects = [
            subjects[i : i + num_tests_per_prompt]
            for i in range(0, len(subjects), num_tests_per_prompt)
        ]

    pass_k_score = 0.0
    for group_idx, group_reward in enumerate(group_rewards):
        num_correct = group_reward.sum().item()
        cur_score = eval_single_chunk(num_tests_per_prompt, num_correct, k)
        pass_k_score += cur_score
        if subjects is not None:
            subject = group_subjects[group_idx][0]
            subject_counts[subject] += 1
            subject_scores[subject] += cur_score

    return pass_k_score


def eval_cons_k(
    rewards: torch.Tensor,
    num_tests_per_prompt: int,
    k: int,
    extracted_answers: list[str | None],
) -> float:
    """Evaluate cons@k score using an unbiased estimator.

    Args:
        rewards: Tensor of shape (batch_size * num_tests_per_prompt)
        num_tests_per_prompt: int
        k: int
        extracted_answers: list[str| None]

    Returns:
        cons_k_score: float
    """

    def majority_vote(answers: list[str | None]) -> str | None:
        """Find the most common answer in the list of answers."""
        if not answers:
            return None
        # To fix@rayentian: How to deal with the case that there are multiple most common answers? Now we just return the first one.
        return Counter(answers).most_common(1)[0][0]

    def eval_single_cons_k(
        chunk_rewards: torch.Tensor, chunk_answers: list[str | None], n: int, k: int
    ) -> float:
        if chunk_answers is None or n == 0 or k > n:
            return 0.0

        total_subsets = 0
        correct_subsets = 0
        # For each subset of k answers, we vote for the most common answer.
        # If the most common answer is the same as the gold answer, we consider the subset as correct.
        for subset_indices in combinations(range(n), k):
            subset_answers = [chunk_answers[i] for i in subset_indices]
            majority_answer = majority_vote(subset_answers)
            reward_idx = chunk_answers.index(majority_answer)
            reward = chunk_rewards[reward_idx].item()
            total_subsets += 1
            if reward == 1.0:
                correct_subsets += 1

        return correct_subsets / total_subsets

    assert len(extracted_answers) == len(rewards), (
        "The number of extracted answers must be the same as the number of rewards"
    )
    # Split the rewards and extracted answers into groups of num_tests_per_prompt.
    group_rewards = rewards.split(num_tests_per_prompt)
    group_extracted_answers = [
        extracted_answers[i : i + num_tests_per_prompt]
        for i in range(0, len(extracted_answers), num_tests_per_prompt)
    ]
    assert len(group_rewards) == len(group_extracted_answers), (
        "The number of rewards and extracted answers must be the same"
    )
    num_groups = len(group_rewards)
    cons_k_score = 0.0
    # For each group of num_tests_per_prompt rewards and extracted answers, we evaluate the cons@k score.
    for i in range(num_groups):
        chunk_rewards = group_rewards[i]
        chunk_answers = group_extracted_answers[i]
        assert len(chunk_rewards) == len(chunk_answers), (
            "The number of rewards and extracted answers must be the same"
        )
        cons_k_score += eval_single_cons_k(
            chunk_rewards, chunk_answers, len(chunk_answers), k
        )

    return cons_k_score


def run_env_eval(vllm_generation, dataloader, env, master_config, logger):
    """Main entry point for running evaluation using environment.

    Generates model responses and evaluates them by env.

    Args:
        vllm_generation: Model for generating responses.
        dataloader: Data loader with evaluation samples.
        env: Environment that scores responses.
        master_config: Configuration settings.
        logger: Logger for recording evaluation results.
    """
    # Check if async engine is enabled and run appropriate version
    if master_config["generation"]["vllm_cfg"]["async_engine"]:
        asyncio.run(
            _run_env_eval_impl(
                vllm_generation, dataloader, env, master_config, logger, use_async=True
            )
        )
    else:
        asyncio.run(
            _run_env_eval_impl(
                vllm_generation, dataloader, env, master_config, logger, use_async=False
            )
        )


async def _run_env_eval_impl(
    vllm_generation, dataloader, env, master_config, logger, use_async=False
):
    """Unified implementation for both sync and async evaluation."""
    # Extract for easier access
    generation_config = master_config["generation"]
    eval_config = master_config["eval"]
    env_type = master_config["env"].get("env_type", "math")
    env_config = master_config["env"].get(env_type)
    logger_config = master_config["logger"]
    metric = eval_config["metric"]
    num_tests_per_prompt = eval_config["num_tests_per_prompt"]
    k_value = eval_config["k_value"]

    # List to collect evaluation data for parquet file
    evaluation_data = []
    metric_group_key = env_config.get("metric_group_key", None)
    render_template = {
        "arc_agi": vis_lib.BaseRenderTemplate,
        "math": vis_lib.MathRenderTemplate,
        "mgsm": vis_lib.MathRenderTemplate,
        "python_unit_test_verify": vis_lib.CodeRenderTemplate,
        "python_stdout_verify": vis_lib.CodeRenderTemplate,
        "english_multichoice": vis_lib.MathRenderTemplate,
        "multilingual_multichoice": vis_lib.MathRenderTemplate,
        "instruction_following": vis_lib.BaseRenderTemplate,
<<<<<<< HEAD
        "swebench_verified": vis_lib.BaseRenderTemplate,
=======
        "simpleqa": vis_lib.BaseRenderTemplate,
>>>>>>> e16f3f5b
    }[env_config["worker_type"]]()

    # Run evaluation loop
    score = 0.0
    htmls = []
    generation_lengths = []
    k_value = eval_config["k_value"]
    subject_scores = collections.defaultdict(float)
    subject_counts = collections.defaultdict(int)

    for batch in dataloader:
        # measure multiple samples
        if num_tests_per_prompt > 1:
            batch = batch.repeat_interleave(num_tests_per_prompt)

        # get input prompt from message_log
        prompts = []
        for message_log in batch["message_log"]:
            content = [message["content"] for message in message_log]
            content = "\n".join(content)
            prompts.append(content)

        # generate by vllm
        inputs = BatchedDataDict({"prompts": prompts})
        output_texts, batch_generation_lengths = await _generate_texts(
            vllm_generation, inputs, use_async
        )
        generation_lengths.extend(batch_generation_lengths)

        # append to message_log
        for idx, output in enumerate(output_texts):
            batch["message_log"][idx].append(
                {
                    "role": "assistant",
                    "content": output,
                }
            )

        # evaluate generations with the environment
        to_env = [
            get_keys_from_message_log(batch["message_log"][i], ["role", "content"])
            for i in range(len(batch["message_log"]))
        ]

        env_return = ray.get(env.step.remote(to_env, batch["extra_env_info"], True))
        rewards = env_return.rewards

        # Collect data for JSON file
        for i, (prompt, output, message_log, reward, extra_info) in enumerate(
            zip(
                prompts,
                output_texts,
                batch["message_log"],
                rewards.tolist(),
                batch["extra_env_info"],
            )
        ):
            evaluation_data.append(
                {
                    "prompt": prompt,
                    "response": output,
                    "reward": reward,
                    "message_log": message_log,
                    "extra_env_info": extra_info,
                    "sample_index": len(evaluation_data),
                }
            )

        for prompt, response, reward, observation in zip(
            prompts,
            output_texts,
            rewards,
            env_return.observations,
        ):
            html = render_template.render(
                prompt=prompt,
                response=response,
                score=reward.item(),
                correct_answer=observation.get("correct_answer", None),
                extracted_answer=observation.get("extracted_answer", None),
            )
            htmls.append(html)

        # update stats
        if metric == "pass@k":
            if metric_group_key is not None:
                subjects = [info[metric_group_key] for info in batch["extra_env_info"]]
            else:
                subjects = None
            cur_score = eval_pass_k(
                rewards,
                num_tests_per_prompt,
                k_value,
                subjects,
                subject_counts,
                subject_scores,
            )
            score += cur_score
        elif metric == "cons@k":
            extracted_answers = env_return.answers
            score += eval_cons_k(
                rewards, num_tests_per_prompt, k_value, extracted_answers
            )
        else:
            raise ValueError(f"Invalid metric: {metric}")

    # Cleanup before printing results
    ray.get(env.shutdown.remote())
    vllm_generation.shutdown()

    # Save evaluation data to JSON file if save_path is specified
    save_path = eval_config.get("save_path")
    if evaluation_data and save_path is not None:
        _save_evaluation_data_to_json(evaluation_data, master_config, save_path)

    # Print results
    _print_results(
        master_config,
        generation_config,
        score,
        len(dataloader.dataset),
        metric,
        k_value,
        num_tests_per_prompt,
        logger,
        subject_counts,
        subject_scores,
        htmls,
        generation_lengths,
    )


async def _generate_texts(vllm_generation, inputs, use_async):
    """Generate texts using either sync or async method."""
    if use_async:
        # Use async generation - collect all results
        output_texts, generation_lengths = [], []
        async for idx, result in vllm_generation.generate_text_async(inputs):
            output_texts.append((idx, result["texts"][0]))
            generation_lengths.append((idx, result["generation_lengths"][0]))

        # Sort by index to maintain order
        output_texts.sort(key=lambda x: x[0])
        generation_lengths.sort(key=lambda x: x[0])
        return [text for _, text in output_texts], [l for _, l in generation_lengths]
    else:
        # Use sync generation
        outputs = vllm_generation.generate_text(inputs)
        output_texts = outputs["texts"]
        generation_lengths = outputs["generation_lengths"]
        return output_texts, generation_lengths


def _save_evaluation_data_to_json(evaluation_data, master_config, save_path):
    """Save evaluation data to a JSON file.

    Args:
        evaluation_data: List of evaluation samples
        master_config: Configuration dictionary
        save_path: Path to save evaluation results. Set to null to disable saving.
                  Example: "results/eval_output" or "/path/to/evaluation_results"
    """
    # Extract configuration information
    config_data = {
        "model_name": master_config["generation"]["model_name"],
        "dataset_name": master_config["data"]["dataset_name"],
        "metric": master_config["eval"]["metric"],
        "k_value": master_config["eval"]["k_value"],
        "num_tests_per_prompt": master_config["eval"]["num_tests_per_prompt"],
        "temperature": master_config["generation"]["temperature"],
        "top_p": master_config["generation"]["top_p"],
        "top_k": master_config["generation"]["top_k"],
    }

    # Create directory if it doesn't exist
    save_dir = save_path
    if not os.path.exists(save_dir):
        os.makedirs(save_dir, exist_ok=True)

    # Generate file paths within the directory
    eval_data_path = os.path.join(save_dir, "evaluation_data.json")
    config_path = os.path.join(save_dir, "config.json")

    # Prepare the data to save
    data_to_save = {"evaluation_data": evaluation_data}

    # Save configuration to separate JSON file
    with open(config_path, "w") as f:
        json.dump(config_data, f, indent=2)
    print(f"\n✓ Configuration saved to: {config_path}")

    # Process data to make it JSON serializable
    processed_data = []
    for sample in evaluation_data:
        processed_sample = sample.copy()
        # Convert non-serializable objects to strings
        processed_sample["message_log"] = str(sample["message_log"])
        processed_sample["extra_env_info"] = str(sample["extra_env_info"])
        processed_data.append(processed_sample)

    # Update data to save with processed version
    data_to_save["evaluation_data"] = processed_data

    # Save to JSON file
    with open(eval_data_path, "w") as f:
        json.dump(data_to_save, f, indent=2)

    print(f"\n✓ Evaluation data saved to: {eval_data_path}")
    print(f"  Total samples: {len(evaluation_data)}")
    print(f"  File size: {os.path.getsize(eval_data_path) / 1024 / 1024:.2f} MB")


def _save_evaluation_data_to_json(evaluation_data, master_config, save_path):
    """Save evaluation data to a JSON file.

    Args:
        evaluation_data: List of evaluation samples
        master_config: Configuration dictionary
        save_path: Path to save evaluation results. Set to null to disable saving.
                  Example: "results/eval_output" or "/path/to/evaluation_results"
    """
    # Extract configuration information
    config_data = {
        "model_name": master_config["generation"]["model_name"],
        "dataset_name": master_config["data"]["dataset_name"],
        "metric": master_config["eval"]["metric"],
        "k_value": master_config["eval"]["k_value"],
        "num_tests_per_prompt": master_config["eval"]["num_tests_per_prompt"],
        "temperature": master_config["generation"]["temperature"],
        "top_p": master_config["generation"]["top_p"],
        "top_k": master_config["generation"]["top_k"],
    }

    # Create directory if it doesn't exist
    save_dir = save_path
    if not os.path.exists(save_dir):
        os.makedirs(save_dir, exist_ok=True)

    # Generate file paths within the directory
    eval_data_path = os.path.join(save_dir, "evaluation_data.json")
    config_path = os.path.join(save_dir, "config.json")

    # Prepare the data to save
    data_to_save = {"evaluation_data": evaluation_data}

    # Save configuration to separate JSON file
    with open(config_path, "w") as f:
        json.dump(config_data, f, indent=2)
    print(f"\n✓ Configuration saved to: {config_path}")

    # Process data to make it JSON serializable
    processed_data = []
    for sample in evaluation_data:
        processed_sample = sample.copy()
        # Convert non-serializable objects to strings
        processed_sample["message_log"] = str(sample["message_log"])
        processed_sample["extra_env_info"] = str(sample["extra_env_info"])
        processed_data.append(processed_sample)

    # Update data to save with processed version
    data_to_save["evaluation_data"] = processed_data

    # Save to JSON file
    with open(eval_data_path, "w") as f:
        json.dump(data_to_save, f, indent=2)

    print(f"\n✓ Evaluation data saved to: {eval_data_path}")
    print(f"  Total samples: {len(evaluation_data)}")
    print(f"  File size: {os.path.getsize(eval_data_path) / 1024 / 1024:.2f} MB")


def _print_results(
    master_config,
    generation_config,
    score,
    dataset_size,
    metric,
    k_value,
    num_tests_per_prompt,
    logger,
    subject_counts,
    subject_scores,
    htmls,
    generation_lengths,
):
    """Print evaluation results."""
    dataset_name = os.path.basename(master_config["data"]["dataset_name"])
    model_name = os.path.basename(generation_config["model_name"])
    max_new_tokens = generation_config["vllm_cfg"]["max_model_len"]
    seed = master_config["eval"]["seed"]
    temperature = generation_config["temperature"]
    top_p = generation_config["top_p"]
    top_k = generation_config["top_k"]
    average_score = score / dataset_size

    print("\n" + "=" * 60)
    print(f"{model_name=} {dataset_name=}")
    print(f"{max_new_tokens=} {temperature=} {top_p=} {top_k=} {seed=}\n")
    print(f"metric={metric[:-1]}{k_value} {num_tests_per_prompt=}\n")
    print(f"score={average_score:.4f} ({score}/{dataset_size})")
    print("=" * 60 + "\n")
    logger.log_histogram("generation length", generation_lengths, num_bins=10)
    max_samples_to_html = master_config["logger"].get("max_samples_to_html", 30)
    all_htmls = vis_lib.make_report_from_example_htmls(htmls[:max_samples_to_html])
    logger.log_html("Decoding Results", all_htmls)

    if subject_scores:
        columns = ["Subjects", "Scores", "Counts"]
        subject_names = sorted(subject_scores.keys())
        subject_data = [["Overall", average_score, dataset_size]]
        for name in subject_names:
            subject_data.append(
                [
                    name,
                    subject_scores[name] / subject_counts[name],
                    subject_counts[name],
                ]
            )
        logger.log_table("Subject Results", columns, subject_data)
    else:
        columns = ["Name", "Scores", "Counts"]
        logger.log_table(
            "Overall Results", columns, [[dataset_name, average_score, dataset_size]]
        )<|MERGE_RESOLUTION|>--- conflicted
+++ resolved
@@ -352,11 +352,8 @@
         "english_multichoice": vis_lib.MathRenderTemplate,
         "multilingual_multichoice": vis_lib.MathRenderTemplate,
         "instruction_following": vis_lib.BaseRenderTemplate,
-<<<<<<< HEAD
         "swebench_verified": vis_lib.BaseRenderTemplate,
-=======
         "simpleqa": vis_lib.BaseRenderTemplate,
->>>>>>> e16f3f5b
     }[env_config["worker_type"]]()
 
     # Run evaluation loop
