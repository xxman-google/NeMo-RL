--- conflicted
+++ resolved
@@ -208,11 +208,7 @@
     return pass_k_score
 
 
-<<<<<<< HEAD
 def run_env_eval(vllm_generation, dataloader, env, master_config, logger):
-=======
-def run_env_eval(vllm_generation, dataloader, env, master_config):
->>>>>>> 0b5550f6
     """Main entry point for running evaluation using environment.
 
     Generates model responses and evaluates them by env.
@@ -232,7 +228,6 @@
     metric = eval_config["metric"]
     num_tests_per_prompt = eval_config["num_tests_per_prompt"]
     pass_k_value = eval_config["pass_k_value"]
-<<<<<<< HEAD
     render_template = {
         "math": vis_lib.MathRenderTemplate,
         "code": vis_lib.CodeRenderTemplate,
@@ -246,11 +241,6 @@
     generation_lengths = []
     pass_k_value = eval_config["pass_k_value"]
 
-=======
-
-    # Run evaluation loop
-    score = 0.0
->>>>>>> 0b5550f6
     for batch in dataloader:
         # measure multiple samples
         if num_tests_per_prompt > 1:
@@ -285,7 +275,6 @@
         ]
         env_return = ray.get(env.step.remote(to_env, batch["extra_env_info"]))
         rewards = env_return.rewards
-<<<<<<< HEAD
         for prompt, response, reward, observation in zip(
             prompts,
             output_texts,
@@ -301,8 +290,6 @@
             )
             htmls.append(html)
 
-=======
->>>>>>> 0b5550f6
         # update stats
         if metric == "pass@k":
             score += eval_pass_k(rewards, num_tests_per_prompt, pass_k_value)
@@ -327,13 +314,9 @@
     print(f"{max_new_tokens=} {temperature=} {top_p=} {top_k=}\n")
     print(f"{metric=} {pass_k_value=} {num_tests_per_prompt=}\n")
     print(f"score={average_score:.4f} ({score}/{len(dataloader.dataset)})")
-<<<<<<< HEAD
     print("=" * 60 + "\n")
     logger.log_histogram("generation length", generation_lengths, num_bins=10)
     logger.log_metrics({metric: average_score}, step=0)
     max_samples_to_html = logger_config.get("max_samples_to_html", 30)
     all_htmls = vis_lib.make_report_from_example_htmls(htmls[:max_samples_to_html])
-    logger.log_html("Decoding Results", all_htmls)
-=======
-    print("=" * 60 + "\n")
->>>>>>> 0b5550f6
+    logger.log_html("Decoding Results", all_htmls)