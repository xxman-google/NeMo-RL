--- conflicted
+++ resolved
@@ -18,12 +18,7 @@
 import logging
 import os
 import re
-<<<<<<< HEAD
-import shutil
-from typing import Any, Optional, TypedDict
-=======
 from typing import Any, NotRequired, Optional, TypedDict
->>>>>>> e16f3f5b
 
 import ray
 import torch
@@ -567,12 +562,8 @@
             "math": MathVerifyWorker,
             "mgsm": MGSMVerifyWorker,
             "multilingual_multichoice": MultilingualMultichoiceVerifyWorker,
-<<<<<<< HEAD
-            "arc_agi": ArcAgiVerifyWorker,
             "swebench_verified": SweBenchVerifyWorker,
-=======
             "simpleqa": GraderVerifyWorker,
->>>>>>> e16f3f5b
         }[worker_type]
         self.workers = [
             worker_cls.options(  # type: ignore # (decorated with @ray.remote)
