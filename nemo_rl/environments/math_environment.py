--- conflicted
+++ resolved
@@ -38,9 +38,7 @@
 )
 from nemo_rl.environments.utils import chunk_list_to_workers
 from nemo_rl.evals import answer_parsing
-<<<<<<< HEAD
-
-=======
+
 from nemo_rl.evals.grader_model import (
     OPENAI_SYSTEM_MESSAGE_CHATGPT,
     QA_GRADER_TEMPLATE,
@@ -48,7 +46,6 @@
     GptGraderModel,
     GraderModel,
 )
->>>>>>> d6bedfe7
 from nemo_rl.evals.ifeval import instructions_registry
 
 
@@ -357,12 +354,9 @@
 class IFVerifyWorker:
     """Response verifier worker for instruction following problems."""
 
-<<<<<<< HEAD
-=======
     def __init__(self, cfg: MathEnvConfig) -> None:
         self.end_thinking_token = cfg.get("end_thinking_token")
 
->>>>>>> d6bedfe7
     def _remove_kwargs_none(self, kwargs) -> dict[str, Any]:
         return {k: v for k, v in kwargs.items() if v is not None}
 
@@ -378,10 +372,7 @@
         for index, instruction_id in enumerate(instruction_list):
             instruction_cls = instructions_registry.INSTRUCTION_DICT[instruction_id]
             instruction = instruction_cls(instruction_id)
-<<<<<<< HEAD
-=======
-
->>>>>>> d6bedfe7
+
             description = instruction.build_description(
                 **self._remove_kwargs_none(checker_kwargs[index])
             )
@@ -390,11 +381,7 @@
             if args and "prompt" in args:
                 instruction.build_description(prompt=prompt)
 
-<<<<<<< HEAD
             if isinstance(response, str) and response.strip() and instruction.check_following(response):
-=======
-            if response.strip() and instruction.check_following(response):
->>>>>>> d6bedfe7
                 is_following_list.append(True)
                 results.append(f"{instruction_id}: True")
             else:
@@ -403,29 +390,18 @@
         return all(is_following_list), descriptions, results
 
     def verify(
-<<<<<<< HEAD
         self, pred_responses: list[str], metadata_list: list[MathEnvironmentMetadata]
-=======
-        self,
-        pred_data: list[dict[str, str]],
-        metadata_list: list[MathEnvironmentMetadata],
->>>>>>> d6bedfe7
     ) -> list[tuple[float, str, str]]:
         """Verify the correctness of the predicted responses against the ground truth.
 
         Args:
-<<<<<<< HEAD
             pred_responses: list[str]. The predicted responses from the LLM.
-=======
-            pred_data: list[dict[str, str]]. The predicted data including prompt and response from the LLM.
->>>>>>> d6bedfe7
             checker_info_list: list[dict[str, Any]]. The instruction lists and constraints.
 
         Returns:
             list[tuple[float, str, str]]. The rewards, instruction descriptions, and predicted responses.
         """
         outputs = []
-<<<<<<< HEAD
         for response, metadata in zip(pred_responses, metadata_list):
             checker_info = metadata["checker_info"]
             response = response.split("</think>")[-1].lstrip('\n')
@@ -436,19 +412,6 @@
                 outputs.append((float(score), description, results))
             except:
                 outputs.append((0.0, "", response))
-=======
-        for data, metadata in zip(pred_data, metadata_list):
-            response = data["response"]
-            if self.end_thinking_token is not None:
-                response = extract_response_after_thinking(
-                    response, self.end_thinking_token
-                )
-            checker_info = metadata["checker_info"]
-            score, descriptions, results = self._is_following(response, checker_info)
-            description = "\n".join(descriptions)
-            results = "\n".join(results)
-            outputs.append((float(score), description, results))
->>>>>>> d6bedfe7
         return outputs
 
 
