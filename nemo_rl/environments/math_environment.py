# Copyright (c) 2025, NVIDIA CORPORATION.  All rights reserved.
#
# Licensed under the Apache License, Version 2.0 (the "License");
# you may not use this file except in compliance with the License.
# You may obtain a copy of the License at
#
#     http://www.apache.org/licenses/LICENSE-2.0
#
# Unless required by applicable law or agreed to in writing, software
# distributed under the License is distributed on an "AS IS" BASIS,
# WITHOUT WARRANTIES OR CONDITIONS OF ANY KIND, either express or implied.
# See the License for the specific language governing permissions and
# limitations under the License.
import ast
import contextlib
import io
import json
import logging
import re
from typing import Any, Optional, TypedDict

import ray
import torch
from math_verify.errors import TimeoutException
from math_verify.metric import math_metric
from math_verify.parser import ExprExtractionConfig, LatexExtractionConfig
from swebench.harness.run_evaluation import run_instances
from swebench.harness.reporting import make_run_report
from swebench.harness.constants import (
    KEY_INSTANCE_ID,
    KEY_MODEL,
    KEY_PREDICTION,
)

from nemo_rl.data.interfaces import LLMMessageLogType
from nemo_rl.distributed.batched_data_dict import BatchedDataDict
from nemo_rl.distributed.virtual_cluster import PY_EXECUTABLES
from nemo_rl.environments.interfaces import (
    EnvironmentInterface,
    EnvironmentReturn,
)
from nemo_rl.environments.metrics import (
    calculate_pass_rate_per_prompt,
)
from nemo_rl.environments.utils import chunk_list_to_workers
from nemo_rl.evals import answer_parsing

# from nemo_rl.evals.ifeval import instructions_registry


class MathEnvConfig(TypedDict):
    num_workers: int
    stop_strings: Optional[list[str]]  # Default stop strings for this env
    worker_type: Optional[str]


@contextlib.contextmanager
def _mute_output():
    devnull_out, devnull_err = io.StringIO(), io.StringIO()
    with (
        contextlib.redirect_stdout(devnull_out),
        contextlib.redirect_stderr(devnull_err),
    ):
        yield


class MathEnvironmentMetadata(TypedDict):
    ground_truth: str


class MultilingualMathEnvironmentMetadata(TypedDict):
    ground_truth: str
    lang: str


@ray.remote  # pragma: no cover
class MathVerifyWorker:
    def __init__(self) -> None:
        logging.getLogger("math_verify").setLevel(logging.CRITICAL)

        # Use Latex and plain math extraction from predictions
        # https://github.com/huggingface/Math-Verify?tab=readme-ov-file#extraction-targets
        self.verify_func = math_metric(
            gold_extraction_target=(LatexExtractionConfig(),),
            pred_extraction_target=(
                ExprExtractionConfig(),
                LatexExtractionConfig(),
            ),
        )

    def verify(
        self, pred_responses: list[str], metadata_list: list[MathEnvironmentMetadata]
    ) -> list[tuple[float, str, str]]:
        """Verify the correctness of the predicted responses against the ground truth.

        Args:
            pred_responses: list[str]. The predicted responses from the LLM.
            ground_truths: list[str]. The ground truth responses.

        Returns:
            list[tuple[float, str, str]]. The rewards, correct answer, and the extracted answer for each predicted response.
        """
        results = []
        for response, metadata in zip(pred_responses, metadata_list):
            ground_truth = str(metadata["ground_truth"])
            extracted_answer = None
            try:
                ground_truth_parsable = "\\boxed{" + ground_truth + "}"
                with _mute_output():
                    try:
                        ret_score, (_, extracted_answer) = self.verify_func(
                            [ground_truth_parsable], [response]
                        )
                        extracted_answer = extracted_answer[-1]
                    # It's possible to emit a TimeoutException and that wouldn't be caught since
                    # it actually subclasses from BaseException and math-verify itself does not
                    # to catch it.
                    except (Exception, TimeoutException):
                        ret_score = 0.0

                results.append((float(ret_score), ground_truth, extracted_answer))
            except Exception as e:
                print(e)
                results.append((0.0, ground_truth, extracted_answer))
        return results


@ray.remote  # pragma: no cover
class MGSMVerifyWorker:
    def _score_mgsm(self, target: str, prediction: str) -> bool:
        if "." in prediction:
            prediction = prediction.rstrip("0").rstrip(".")

        target = target.replace(",", "")
        prediction = prediction.replace(",", "")

        return target == prediction

    def verify(
        self,
        pred_responses: list[str],
        metadata_list: list[MultilingualMathEnvironmentMetadata],
    ) -> list[tuple[float, str, str]]:
        """Verify the correctness of the predicted responses against the ground truth.

        Args:
            pred_responses: list[str]. The predicted responses from the LLM.
            ground_truths: list[str]. The ground truth responses.

        Returns:
            list[tuple[float, str, str]]. The rewards, correct answer, and the extracted answer for each predicted response.
        """
        results = []
        for response, metadata in zip(pred_responses, metadata_list):
            lang = metadata["lang"]
            correct_answer = metadata["ground_truth"]
            answer_prefix = answer_parsing.LANG_TO_ANSWER_PREFIX[lang]
            extracted_answer = answer_parsing.mgsm_parse_answer(response, answer_prefix)
            score = self._score_mgsm(correct_answer, extracted_answer)
            results.append((score, correct_answer, extracted_answer))
        return results


@ray.remote  # pragma: no cover
class MultilingualMultichoiceVerifyWorker:
    def verify(
        self, pred_responses: list[str], metadata_list: list[MathEnvironmentMetadata]
    ) -> list[tuple[float, str, str]]:
        """Verify the correctness of the predicted responses against the ground truth.

        Args:
            pred_responses: list[str]. The predicted responses from the LLM.
            ground_truths: list[str]. The ground truth responses.

        Returns:
            list[tuple[float, str, str]]. The rewards, correct answer, and extracted answers for each predicted response.
        """
        results = []
        for response, metadata in zip(pred_responses, metadata_list):
            ground_truth = answer_parsing.normalize_response(metadata["ground_truth"])
            response = answer_parsing.normalize_response(response)
            extracted_answer = None
            for answer_regex in answer_parsing.MULTILINGUAL_ANSWER_REGEXES:
                regex = answer_parsing.MULTILINGUAL_ANSWER_PATTERN_TEMPLATE.format(
                    answer_regex
                )
                match = re.search(regex, response)
                if match:
                    extracted_answer = answer_parsing.normalize_extracted_answer(
                        match.group(1)
                    )
                    break
            score = 1.0 if extracted_answer == ground_truth else 0.0
            results.append((score, ground_truth, extracted_answer))
        return results


@ray.remote  # pragma: no cover
class EnglishMultichoiceVerifyWorker:
    def verify(
        self, pred_responses: list[str], metadata_list: list[MathEnvironmentMetadata]
    ) -> list[tuple[float, str, str]]:
        """Verify the correctness of the predicted responses against the ground truth.

        Args:
            pred_responses: list[str]. The predicted responses from the LLM.
            ground_truths: list[str]. The ground truth responses.

        Returns:
            list[tuple[float, str, str]]. The rewards, correct answer, and extracted answers for each predicted response.
        """
        results = []
        for response, metadata in zip(pred_responses, metadata_list):
            ground_truth = answer_parsing.normalize_response(metadata["ground_truth"])
            response = answer_parsing.normalize_response(response)
            extracted_answer = None
            match = re.search(
                r"(?i)(?:Answer\s*:|answer is)[ \t]*([A-Z])[.]*\s*$", response
            )
            # match = re.search("(?i)Answer\s*:[ \t]*([A-Z])\s*$", response)
            if match:
                extracted_answer = answer_parsing.normalize_extracted_answer(
                    match.group(1)
                )
            score = 1.0 if extracted_answer == ground_truth else 0.0
            results.append((score, ground_truth, extracted_answer))
        return results


# @ray.remote
# class IFVerifyWorker:
#     """Response verifier worker for instruction following problems."""

#     def _remove_kwargs_none(self, kwargs) -> dict[str, Any]:
#         return {k: v for k, v in kwargs.items() if v is not None}

#     def _is_following(
#         self, response: str, checker_info: dict[str, Any]
#     ) -> tuple[bool, list[str], list[str]]:
#         instruction_list = checker_info["instruction_id_list"]
#         checker_kwargs = checker_info["checker_kwargs"]
#         prompt = checker_info["prompt"]
#         is_following_list = []
#         descriptions = []
#         results = []
#         for index, instruction_id in enumerate(instruction_list):
#             instruction_cls = instructions_registry.INSTRUCTION_DICT[instruction_id]
#             instruction = instruction_cls(instruction_id)

#             description = instruction.build_description(
#                 **self._remove_kwargs_none(checker_kwargs[index])
#             )
#             descriptions.append(description)
#             args = instruction.get_instruction_args()
#             if args and "prompt" in args:
#                 instruction.build_description(prompt=prompt)

#             if response.strip() and instruction.check_following(response):
#                 is_following_list.append(True)
#                 results.append(f"{instruction_id}: True")
#             else:
#                 is_following_list.append(False)
#                 results.append(f"{instruction_id}: False")
#         return all(is_following_list), descriptions, results

#     def verify(
#         self, pred_responses: list[str], metadata_list: list[MathEnvironmentMetadata]
#     ) -> list[tuple[float, str, str]]:
#         """Verify the correctness of the predicted responses against the ground truth.

#         Args:
#             pred_responses: list[str]. The predicted responses from the LLM.
#             checker_info_list: list[dict[str, Any]]. The instruction lists and constraints.

#         Returns:
#             list[tuple[float, str, str]]. The rewards, instruction descriptions, and predicted responses.
#         """
#         outputs = []
#         for response, metadata in zip(pred_responses, metadata_list):
#             checker_info = metadata["checker_info"]
#             score, descriptions, results = self._is_following(response, checker_info)
#             description = "\n".join(descriptions)
#             results = "\n".join(results)
#             outputs.append((float(score), description, results))
#         return outputs


@ray.remote
class ArcAgiVerifyWorker:
    """Response verifier worker for ARC-AGI problems."""

<<<<<<< HEAD
    def _extract_grid(s: str) -> Optional[list[list[int]]]:
        # Regex for a 2x2 grid of integers (optionally with whitespace)
        pattern = r'\[\s*(\[\s*\d+(?:\s*,\s*\d+)*\s*\]\s*,?\s*)+\]'
        match = re.search(pattern, s, re.DOTALL)
        if not match:
            return None
        grid_str = match.group(0)
=======
    def _extract_response_grid(self, s: str) -> Optional[list[list[int]]]:
        # Regex for a 2D grid of integers (optionally with whitespace)
        pattern = r"<output>\s*(\[[^\]]*(?:\][^\[]*\[?[^\]]*)*)\s*</output>"
        match = re.search(pattern, s, re.DOTALL)
        if not match:
            return None
        grid_str = match.group(1)
>>>>>>> f793c5f6
        try:
            return ast.literal_eval(grid_str)
        except (SyntaxError, ValueError):
            return None

    def verify(
        self, pred_responses: list[str], metadata_list: list[MathEnvironmentMetadata]
    ) -> list[tuple[float, str, str]]:
        """Verify the correctness of the predicted responses against the ground truth.

        Args:
            pred_responses: list[str]. The predicted responses from the LLM.
            metadata_list: list[MathEnvironmentMetadata]. The metadata containing ground truth and other info.

        Returns:
            list[tuple[float, str, str]]. The rewards, correct answer, and extracted answer for each predicted response.
        """
        results = []
        for response, metadata in zip(pred_responses, metadata_list):
<<<<<<< HEAD
            extracted_answer = self._extract_grid(response)
=======
            extracted_answer = self._extract_response_grid(response)
>>>>>>> f793c5f6
            score = 1.0 if extracted_answer == metadata["ground_truth"] else 0.0
            results.append((score, metadata["ground_truth"], extracted_answer))
        return results


<<<<<<< HEAD
@ray.remote
class SweBenchVerifyWorker:
    """Response verifier worker for SweBench problems."""

    def verify(
        self, pred_responses: list[str], metadata_list: list[MathEnvironmentMetadata]
    ) -> list[tuple[float, str, str]]:
        """Run swebench evaluation on the model-generated patches.

        Args:
            pred_responses: list[str]. The predicted responses from the LLM.
            metadata_list: list[MathEnvironmentMetadata]. The metadata containing ground truth and other info.

        Returns:
            list[tuple[float, str, str]]. The rewards, correct answer, and extracted answer for each predicted response.
        """
        predictions = {}
        instances = []
        model_name = "model_name"  # TODO: Placeholder for the model name, should be set appropriately.
        for response, metadata in zip(pred_responses, metadata_list):
            instance = metadata["instance"]
            prediction = {
                KEY_INSTANCE_ID: instance[KEY_INSTANCE_ID],
                KEY_MODEL: model_name,
                KEY_PREDICTION: response,
                "golden_patch": instance["patch"],
            }
            predictions[instance[KEY_INSTANCE_ID]] = prediction
            instances.append(instance)

        run_id = "swebench_verified_oracle_eval"
        run_instances(
            predictions=predictions,
            instances=instances,
            cache_level="env",
            clean=False,
            force_rebuild=False,
            max_workers=1,
            run_id=run_id,
            timeout=600,
        )

        results = []
        # Read results from instance results files.
        eval_dir = f"logs/run_evaluation/{run_id}/{model_name}"
        if not os.path.exists(eval_dir):
            raise FileNotFoundError(f"Evaluation directory {eval_dir} does not exist.")
        for instance_id, prediction in predictions.items():
            instance_result_file = os.path.join(
                eval_dir, instance_id, "report.json"
            )
            if not os.path.exists(instance_result_file):
                continue
            with open(instance_result_file, "r") as f:
                instance_report = f.read()
            score = self._get_score_from_report(instance_id, instance_report)
            golden_patch = prediction["golden_patch"]
            model_patch = prediction[KEY_PREDICTION]
            results.append((score, golden_patch, model_patch))
            if score == 1.0:
                with open(f"{eval_dir}/verified_issues.txt", "a") as f:
                    f.write(f"{instance_id}: {model_patch}\n")
        return results

    def _get_score_from_report(self, instance_id: str, instance_report: str) -> float:
        """Parses the report and returns whether the patch resolved the issue."""
        instance_report = json.loads(instance_report)
        return float(instance_report[instance_id]["resolved"])


=======
>>>>>>> f793c5f6
@ray.remote(max_restarts=-1, max_task_retries=-1)  # pragma: no cover
class MathEnvironment(EnvironmentInterface[MathEnvironmentMetadata]):
    def __init__(self, cfg: MathEnvConfig):
        self.cfg = cfg
        self.num_workers = cfg["num_workers"]
        # TODO: split out this environment since it's doing more than just math
        worker_type = cfg.get("worker_type", "math")
        assert isinstance(worker_type, str), (
            f"{worker_type=} must be a string but was {type(worker_type)}"
        )
        worker_cls = {
            "english_multichoice": EnglishMultichoiceVerifyWorker,
            # "instruction_following": IFVerifyWorker,
            "math": MathVerifyWorker,
            "mgsm": MGSMVerifyWorker,
            "multilingual_multichoice": MultilingualMultichoiceVerifyWorker,
            "arc_agi": ArcAgiVerifyWorker,
<<<<<<< HEAD
            "swebench_verified": SweBenchVerifyWorker,
        }[verifier_type]
=======
        }[worker_type]
>>>>>>> f793c5f6
        self.workers = [
            worker_cls.options(  # type: ignore # (decorated with @ray.remote)
                runtime_env={"py_executable": PY_EXECUTABLES.SYSTEM}
            ).remote()
            for _ in range(self.num_workers)
        ]

    def shutdown(self) -> None:
        # shutdown all workers
        for worker in self.workers:
            ray.kill(worker)

    def step(
        self,
        message_log_batch: list[LLMMessageLogType],
        metadata: list[MathEnvironmentMetadata],
    ) -> EnvironmentReturn[MathEnvironmentMetadata]:
        """Runs a step in the math environment.

        Args:
            message_log: list[list[dict[str, str]]]. A batch of OpenAI-API-like message logs that represent interactions with the LLM.
            metadata: list[MathEnvironmentMetadata]. The grader will use the 'ground_truth' key to evaluate correctness.

        Returns:
            EnvironmentReturn: A tuple containing:
                - list[dict[str, str]]: Observations/responses batch
                - list[dict]: Updated metadata
                - list[str]: Next stop strings for the next turn
                - Tensor: Rewards tensor
                - Tensor: Done flags tensor
        """
        # Extract the assistant's responses from the message history
        # Each message list should have at least one assistant response
        assistant_response_batch = []
        for conversation in message_log_batch:
            assistant_responses = [
                str(interaction["content"])
                for interaction in conversation
                if interaction["role"] == "assistant"
            ]
            assistant_response_batch.append("".join(assistant_responses))

        chunked_assistant_response_batch = chunk_list_to_workers(
            assistant_response_batch, self.num_workers
        )
        chunked_verifier_metadata = chunk_list_to_workers(metadata, self.num_workers)

        # # Process each chunk in parallel
        futures = [
            self.workers[i].verify.remote(chunk, metadata_chunk)
            for i, (chunk, metadata_chunk) in enumerate(
                zip(chunked_assistant_response_batch, chunked_verifier_metadata)
            )
        ]

        results = ray.get(futures)

        # flatten the results
        results = [
            (score, correct_answer, extracted_answer)
            for sublist in results
            for (score, correct_answer, extracted_answer) in sublist
        ]
        observations = [
            {
                "role": "environment",
                "content": "Environment: correct"
                if score
                else "Environment: incorrect",
                "extracted_answer": extracted_answer,
                "correct_answer": correct_answer,
            }
            for score, correct_answer, extracted_answer in results
        ]

        # create a tensor of rewards and done flags
        rewards = torch.tensor([score for score, _, _ in results]).cpu()
        done = torch.ones_like(rewards).cpu()

        next_stop_strings = [None] * len(message_log_batch)

        return EnvironmentReturn(
            observations=observations,
            metadata=metadata,
            next_stop_strings=next_stop_strings,
            rewards=rewards,
            terminateds=done,
        )

    def global_post_process_and_metrics(
        self, batch: BatchedDataDict[Any]
    ) -> tuple[BatchedDataDict[Any], dict[str, float | int]]:
        """Computes metrics for this environment given a global rollout batch.

        Every rank will run this function, so you're free to use distributed
        calculations if you'd prefer for heavy metrics.
        """
        batch["rewards"] = (
            batch["rewards"] * batch["is_end"]
        )  # set a reward of 0 for any incorrectly ended sequences
        if (batch["rewards"] == 1).float().sum() > 0:
            correct_solution_generation_lengths = (
                (batch["generation_lengths"] - batch["prompt_lengths"])[
                    batch["rewards"] == 1
                ]
                .float()
                .mean()
                .item()
            )
        else:
            correct_solution_generation_lengths = 0

        metrics = {
            # "table": table, TODO @sahilj WIP
            "accuracy": batch["rewards"].mean().item(),
            "pass@samples_per_prompt": calculate_pass_rate_per_prompt(
                batch["text"], batch["rewards"]
            ),
            "fraction_of_samples_properly_ended": batch["is_end"].float().mean().item(),
            "num_problems_in_batch": batch["is_end"].shape[0],
            "generation_lengths": batch["generation_lengths"].float().mean().item(),
            "prompt_lengths": batch["prompt_lengths"].float().mean().item(),
            "correct_solution_generation_lengths": correct_solution_generation_lengths,
        }

        return batch, metrics<|MERGE_RESOLUTION|>--- conflicted
+++ resolved
@@ -289,15 +289,6 @@
 class ArcAgiVerifyWorker:
     """Response verifier worker for ARC-AGI problems."""
 
-<<<<<<< HEAD
-    def _extract_grid(s: str) -> Optional[list[list[int]]]:
-        # Regex for a 2x2 grid of integers (optionally with whitespace)
-        pattern = r'\[\s*(\[\s*\d+(?:\s*,\s*\d+)*\s*\]\s*,?\s*)+\]'
-        match = re.search(pattern, s, re.DOTALL)
-        if not match:
-            return None
-        grid_str = match.group(0)
-=======
     def _extract_response_grid(self, s: str) -> Optional[list[list[int]]]:
         # Regex for a 2D grid of integers (optionally with whitespace)
         pattern = r"<output>\s*(\[[^\]]*(?:\][^\[]*\[?[^\]]*)*)\s*</output>"
@@ -305,7 +296,6 @@
         if not match:
             return None
         grid_str = match.group(1)
->>>>>>> f793c5f6
         try:
             return ast.literal_eval(grid_str)
         except (SyntaxError, ValueError):
@@ -325,17 +315,12 @@
         """
         results = []
         for response, metadata in zip(pred_responses, metadata_list):
-<<<<<<< HEAD
-            extracted_answer = self._extract_grid(response)
-=======
             extracted_answer = self._extract_response_grid(response)
->>>>>>> f793c5f6
             score = 1.0 if extracted_answer == metadata["ground_truth"] else 0.0
             results.append((score, metadata["ground_truth"], extracted_answer))
         return results
 
 
-<<<<<<< HEAD
 @ray.remote
 class SweBenchVerifyWorker:
     """Response verifier worker for SweBench problems."""
@@ -405,9 +390,7 @@
         instance_report = json.loads(instance_report)
         return float(instance_report[instance_id]["resolved"])
 
-
-=======
->>>>>>> f793c5f6
+      
 @ray.remote(max_restarts=-1, max_task_retries=-1)  # pragma: no cover
 class MathEnvironment(EnvironmentInterface[MathEnvironmentMetadata]):
     def __init__(self, cfg: MathEnvConfig):
@@ -425,12 +408,8 @@
             "mgsm": MGSMVerifyWorker,
             "multilingual_multichoice": MultilingualMultichoiceVerifyWorker,
             "arc_agi": ArcAgiVerifyWorker,
-<<<<<<< HEAD
             "swebench_verified": SweBenchVerifyWorker,
-        }[verifier_type]
-=======
         }[worker_type]
->>>>>>> f793c5f6
         self.workers = [
             worker_cls.options(  # type: ignore # (decorated with @ray.remote)
                 runtime_env={"py_executable": PY_EXECUTABLES.SYSTEM}
