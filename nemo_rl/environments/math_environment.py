# Copyright (c) 2025, NVIDIA CORPORATION.  All rights reserved.
#
# Licensed under the Apache License, Version 2.0 (the "License");
# you may not use this file except in compliance with the License.
# You may obtain a copy of the License at
#
#     http://www.apache.org/licenses/LICENSE-2.0
#
# Unless required by applicable law or agreed to in writing, software
# distributed under the License is distributed on an "AS IS" BASIS,
# WITHOUT WARRANTIES OR CONDITIONS OF ANY KIND, either express or implied.
# See the License for the specific language governing permissions and
# limitations under the License.
import ast
import contextlib
import io
import json
import logging
import os
import re
from typing import Any, NotRequired, Optional, TypedDict

import ray
import torch
from math_verify.errors import TimeoutException
from math_verify.metric import math_metric
from math_verify.parser import ExprExtractionConfig, LatexExtractionConfig
from swebench.harness.run_evaluation import run_instances
from swebench.harness.reporting import make_run_report
from swebench.harness.constants import (
    KEY_INSTANCE_ID,
    KEY_MODEL,
    KEY_PREDICTION,
)

from nemo_rl.data.interfaces import LLMMessageLogType
from nemo_rl.distributed.batched_data_dict import BatchedDataDict
from nemo_rl.distributed.virtual_cluster import PY_EXECUTABLES
from nemo_rl.environments.interfaces import (
    EnvironmentInterface,
    EnvironmentReturn,
)
from nemo_rl.environments.metrics import (
    calculate_pass_rate_per_prompt,
)
from nemo_rl.environments.utils import chunk_list_to_workers
from nemo_rl.evals import answer_parsing
from nemo_rl.evals.grader_model import (
    ALPACA2_GRADER_TEMPLATE,
    ALPACA2_SYSTEM_MESSAGE,
    GeminiGraderModel,
    GptGraderModel,
    GraderModel,
    OPENAI_SYSTEM_MESSAGE_CHATGPT,
    QA_GRADER_TEMPLATE
)
from nemo_rl.evals.ifeval import instructions_registry


class MathEnvConfig(TypedDict):
    num_workers: int
    end_thinking_token: Optional[str]  # end thinking token, e.g., </think>
    stop_strings: Optional[list[str]]  # Default stop strings for this env
    worker_type: Optional[str]
    grader_model_name: NotRequired[str]  # Model to use for grading, e.g., "gpt-4o"
    grader_api_key: Optional[str]  # API key
    grader_system_message: Optional[str]  # System message for the grader model
    grader_temperature: NotRequired[float]  # Temperature for the grader model
    grader_max_tokens: NotRequired[int]  # Max tokens for the grader model


@contextlib.contextmanager
def _mute_output():
    devnull_out, devnull_err = io.StringIO(), io.StringIO()
    with (
        contextlib.redirect_stdout(devnull_out),
        contextlib.redirect_stderr(devnull_err),
    ):
        yield


def extract_response_after_thinking(response: str, end_thinking_token: str) -> str:
    """Extracts response after the end of thinking."""
    idx = response.find(end_thinking_token)
    if idx < 0:
        return response
    return response[idx + len(end_thinking_token) :]


class MathEnvironmentMetadata(TypedDict):
    ground_truth: str
    checker_info: NotRequired[dict[str, Any]]
    lang: NotRequired[str]


@ray.remote  # pragma: no cover
class MathVerifyWorker:
    def __init__(self, cfg: MathEnvConfig) -> None:
        logging.getLogger("math_verify").setLevel(logging.CRITICAL)

        # Use Latex and plain math extraction from predictions
        # https://github.com/huggingface/Math-Verify?tab=readme-ov-file#extraction-targets
        self.verify_func = math_metric(
            gold_extraction_target=(LatexExtractionConfig(),),
            pred_extraction_target=(
                ExprExtractionConfig(),
                LatexExtractionConfig(),
            ),
        )
        self.end_thinking_token = cfg.get("end_thinking_token")

    def verify(
        self,
        pred_data: list[dict[str, str]],
        metadata_list: list[MathEnvironmentMetadata],
    ) -> list[tuple[float, str, str]]:
        """Verify the correctness of the predicted responses against the ground truth.

        Args:
            pred_data: list[dict[str, str]]. The predicted data including prompt and response from the LLM.
            metadata_list: list[MathEnvironmentMetadata]. The list of metadata used for response verification.

        Returns:
            list[tuple[float, str, str]]. The rewards, correct answer, and the extracted answer for each predicted response.
        """
        results = []
        for data, metadata in zip(pred_data, metadata_list):
            response = data["response"]
            if self.end_thinking_token is not None:
                response = extract_response_after_thinking(
                    response, self.end_thinking_token
                )
            ground_truth = str(metadata["ground_truth"])
            extracted_answer = None
            try:
                ground_truth_parsable = "\\boxed{" + ground_truth + "}"
                with _mute_output():
                    try:
                        ret_score, (_, extracted_answer) = self.verify_func(
                            [ground_truth_parsable], [response]
                        )
                        extracted_answer = extracted_answer[-1]
                    # It's possible to emit a TimeoutException and that wouldn't be caught since
                    # it actually subclasses from BaseException and math-verify itself does not
                    # to catch it.
                    except (Exception, TimeoutException):
                        ret_score = 0.0

                results.append((float(ret_score), ground_truth, extracted_answer))
            except Exception as e:
                print(e)
                results.append((0.0, ground_truth, extracted_answer))
        return results


@ray.remote  # pragma: no cover
class GraderVerifyWorker:
    def __init__(self, cfg: MathEnvConfig) -> None:
        model = cfg.get("grader_model_name", "gemini-2.5-flash")
        logger = logging.getLogger("qa_verify_worker")
        logger.setLevel(logging.INFO)
        logger.info(f"Initialized Grader Mmodel: {model})")
        if model.startswith("gpt"):
            self.grader_model: GraderModel = GptGraderModel(
                model=model,
                api_key=cfg.get("grader_api_key", os.getenv("OPENAI_API_KEY")),
                system_message=cfg.get(
                    "grader_system_message", OPENAI_SYSTEM_MESSAGE_CHATGPT
                ),
                temperature=cfg.get("grader_temperature", 0.5),
                max_tokens=cfg.get("grader_max_tokens", 1024),
            )
        else:
            self.grader_model: GraderModel = GeminiGraderModel(
                model=model,
                api_key=cfg.get("grader_api_key", os.getenv("GEMINI_API_KEY")),
                system_message=cfg.get(
                    "grader_system_message", OPENAI_SYSTEM_MESSAGE_CHATGPT
                ),
                temperature=cfg.get("grader_temperature", 0.5),
                max_tokens=cfg.get("grader_max_tokens", 1024),
            )

    def _grade_sample(
        self, question: str, ground_truth: str, predicted_answer: str
    ) -> str:
        grader_prompt = QA_GRADER_TEMPLATE.format(
            question=question,
            target=ground_truth,
            predicted_answer=predicted_answer,
        )
        prompt_messages = [
            self.grader_model.pack_message(content=grader_prompt, role="user")
        ]
        grader_response = self.grader_model(prompt_messages)
        grading_response = grader_response.response_text
        # Extract the grading letter (A, B, C) from the response
        match = re.search(r"(A|B|C)", grading_response)
        return (
            match.group(0) if match else "C"
        )  # Default to "NOT_ATTEMPTED" if no match

    def verify(
        self,
        pred_data: list[dict[str, str]],
        metadata_list: list[MathEnvironmentMetadata],
    ) -> list[tuple[float, str, str]]:
        """Verify the correctness of the predicted responses against the ground truth.

        Args:
            pred_data: list[dict[str, str]]. The predicted data including prompt and response from the LLM.
            ground_truths: list[str]. The ground truth responses.

        Returns:
            list[tuple[float, str, str]]. The rewards, correct answer, and the extracted answer for each predicted response.
        """
        results = []
        for data, metadata in zip(pred_data, metadata_list):
            question = data["prompt"]
            model_response = data["response"]
            ground_truth = str(metadata["ground_truth"])
            grade_letter = self._grade_sample(question, ground_truth, model_response)
            is_correct = grade_letter == "A"
            is_incorrect = grade_letter == "B"
            is_not_attempted = grade_letter == "C"
            score = is_correct
            results.append((score, ground_truth, data["response"]))
        return results


@ray.remote  # pragma: no cover
class MGSMVerifyWorker:
    def __init__(self, cfg: MathEnvConfig) -> None:
        self.end_thinking_token = cfg.get("end_thinking_token")

    def _score_mgsm(self, target: str, prediction: str) -> bool:
        if "." in prediction:
            prediction = prediction.rstrip("0").rstrip(".")

        target = target.replace(",", "")
        prediction = prediction.replace(",", "")

        return target == prediction

    def verify(
        self,
        pred_data: list[dict[str, str]],
        metadata_list: list[MathEnvironmentMetadata],
    ) -> list[tuple[float, str, str]]:
        """Verify the correctness of the predicted responses against the ground truth.

        Args:
            pred_data: list[dict[str, str]]. The predicted data including prompt and response from the LLM.
            ground_truths: list[str]. The ground truth responses.

        Returns:
            list[tuple[float, str, str]]. The rewards, correct answer, and the extracted answer for each predicted response.
        """
        results = []
        for data, metadata in zip(pred_data, metadata_list):
            response = data["response"]
            if self.end_thinking_token is not None:
                response = extract_response_after_thinking(
                    response, self.end_thinking_token
                )
            lang = metadata["lang"]
            correct_answer = metadata["ground_truth"]
            answer_prefix = answer_parsing.LANG_TO_ANSWER_PREFIX[lang]
            extracted_answer = answer_parsing.mgsm_parse_answer(response, answer_prefix)
            score = self._score_mgsm(correct_answer, extracted_answer)
            results.append((score, correct_answer, extracted_answer))
        return results


@ray.remote  # pragma: no cover
class MultilingualMultichoiceVerifyWorker:
    def __init__(self, cfg: MathEnvConfig) -> None:
        self.end_thinking_token = cfg.get("end_thinking_token")

    def verify(
        self,
        pred_data: list[dict[str, str]],
        metadata_list: list[MathEnvironmentMetadata],
    ) -> list[tuple[float, str, str]]:
        """Verify the correctness of the predicted responses against the ground truth.

        Args:
            pred_data: list[dict[str, str]]. The predicted data including prompt and response from the LLM.
            ground_truths: list[str]. The ground truth responses.

        Returns:
            list[tuple[float, str, str]]. The rewards, correct answer, and extracted answers for each predicted response.
        """
        results = []
        for data, metadata in zip(pred_data, metadata_list):
            response = data["response"]
            if self.end_thinking_token is not None:
                response = extract_response_after_thinking(
                    response, self.end_thinking_token
                )
            ground_truth = answer_parsing.normalize_response(metadata["ground_truth"])
            response = answer_parsing.normalize_response(response)
            extracted_answer = None
            for answer_regex in answer_parsing.MULTILINGUAL_ANSWER_REGEXES:
                regex = answer_parsing.MULTILINGUAL_ANSWER_PATTERN_TEMPLATE.format(
                    answer_regex
                )
                match = re.search(regex, response)
                if match:
                    extracted_answer = answer_parsing.normalize_extracted_answer(
                        match.group(1)
                    )
                    break
            score = 1.0 if extracted_answer == ground_truth else 0.0
            results.append((score, ground_truth, extracted_answer))
        return results


@ray.remote  # pragma: no cover
class EnglishMultichoiceVerifyWorker:
    def __init__(self, cfg: MathEnvConfig) -> None:
        self.end_thinking_token = cfg.get("end_thinking_token")

    def verify(
        self,
        pred_data: list[dict[str, str]],
        metadata_list: list[MathEnvironmentMetadata],
    ) -> list[tuple[float, str, str]]:
        """Verify the correctness of the predicted responses against the ground truth.

        Args:
            pred_data: list[dict[str, str]]. The predicted data including prompt and response from the LLM.
            ground_truths: list[str]. The ground truth responses.

        Returns:
            list[tuple[float, str, str]]. The rewards, correct answer, and extracted answers for each predicted response.
        """
        results = []
        for data, metadata in zip(pred_data, metadata_list):
            response = data["response"]
            if self.end_thinking_token is not None:
                response = extract_response_after_thinking(
                    response, self.end_thinking_token
                )
            ground_truth = answer_parsing.normalize_response(metadata["ground_truth"])
            response = answer_parsing.normalize_response(response)
            extracted_answer = None
            match = re.search(
                r"(?i)(?:Answer\s*:|answer is)[ \t]*([A-Z])[.]*\s*$", response
            )
            # match = re.search("(?i)Answer\s*:[ \t]*([A-Z])\s*$", response)
            if match:
                extracted_answer = answer_parsing.normalize_extracted_answer(
                    match.group(1)
                )
            score = 1.0 if extracted_answer == ground_truth else 0.0
            results.append((score, ground_truth, extracted_answer))
        return results


@ray.remote
class IFVerifyWorker:
    """Response verifier worker for instruction following problems."""

    def __init__(self, cfg: MathEnvConfig) -> None:
        self.end_thinking_token = cfg.get("end_thinking_token")

    def _remove_kwargs_none(self, kwargs) -> dict[str, Any]:
        return {k: v for k, v in kwargs.items() if v is not None}

    def _is_following(
        self, response: str, checker_info: dict[str, Any]
    ) -> tuple[bool, list[str], list[str]]:
        instruction_list = checker_info["instruction_id_list"]
        checker_kwargs = checker_info["checker_kwargs"]
        prompt = checker_info["prompt"]
        is_following_list = []
        descriptions = []
        results = []
        for index, instruction_id in enumerate(instruction_list):
            instruction_cls = instructions_registry.INSTRUCTION_DICT[instruction_id]
            instruction = instruction_cls(instruction_id)

            description = instruction.build_description(
                **self._remove_kwargs_none(checker_kwargs[index])
            )
            descriptions.append(description)
            args = instruction.get_instruction_args()
            if args and "prompt" in args:
                instruction.build_description(prompt=prompt)

            if response.strip() and instruction.check_following(response):
                is_following_list.append(True)
                results.append(f"{instruction_id}: True")
            else:
                is_following_list.append(False)
                results.append(f"{instruction_id}: False")
        return all(is_following_list), descriptions, results

    def verify(
        self,
        pred_data: list[dict[str, str]],
        metadata_list: list[MathEnvironmentMetadata],
    ) -> list[tuple[float, str, str]]:
        """Verify the correctness of the predicted responses against the ground truth.

        Args:
            pred_data: list[dict[str, str]]. The predicted data including prompt and response from the LLM.
            checker_info_list: list[dict[str, Any]]. The instruction lists and constraints.

        Returns:
            list[tuple[float, str, str]]. The rewards, instruction descriptions, and predicted responses.
        """
        outputs = []
        for data, metadata in zip(pred_data, metadata_list):
            response = data["response"]
            if self.end_thinking_token is not None:
                response = extract_response_after_thinking(
                    response, self.end_thinking_token
                )
            checker_info = metadata["checker_info"]
            score, descriptions, results = self._is_following(response, checker_info)
            description = "\n".join(descriptions)
            results = "\n".join(results)
            outputs.append((float(score), description, results))
        return outputs


@ray.remote
class ArcAgiVerifyWorker:
    """Response verifier worker for ARC-AGI problems."""

    def __init__(self, cfg: MathEnvConfig) -> None:
        self.end_thinking_token = cfg.get("end_thinking_token")

    def _extract_response_grid(self, response: str) -> Optional[list[list[int]]]:
        if self.end_thinking_token is not None:
            response = extract_response_after_thinking(
                response, self.end_thinking_token
            )
        pattern = re.compile(r"```json\n(.*?)```", re.DOTALL)
        match = pattern.findall(response)
        if not match:
            return None
        grid_str = match[-1]
        try:
            return ast.literal_eval(grid_str)
        except (SyntaxError, ValueError):
            return None

    def verify(
        self,
        pred_data: list[dict[str, str]],
        metadata_list: list[MathEnvironmentMetadata],
    ) -> list[tuple[float, str, str]]:
        """Verify the correctness of the predicted responses against the ground truth.

        Args:
            pred_data: list[dict[str, str]]. The predicted data including prompt and response from the LLM.
            metadata_list: list[MathEnvironmentMetadata]. The metadata containing ground truth and other info.

        Returns:
            list[tuple[float, str, str]]. The rewards, correct answer, and extracted answer for each predicted response.
        """
        results = []
        for data, metadata in zip(pred_data, metadata_list):
            response = data["response"]
            extracted_answer = self._extract_response_grid(response)
            score = 1.0 if extracted_answer == metadata["ground_truth"] else 0.0
            results.append((score, metadata["ground_truth"], extracted_answer))
        return results


<<<<<<< HEAD
@ray.remote
class SweBenchVerifyWorker:
    """Response verifier worker for SweBench problems."""

    def __init__(self, cfg: MathEnvConfig) -> None:
        self.end_thinking_token = cfg.get("end_thinking_token")
        self.run_id = cfg.get("run_id", "swebench_verified_oracle_eval")
        self.model_name = cfg.get("model_name")

    def verify(
        self, pred_responses: list[str], metadata_list: list[MathEnvironmentMetadata]
    ) -> list[tuple[float, str, str]]:
        """Run swebench evaluation on the model-generated patches.

        Args:
            pred_responses: list[str]. The predicted responses from the LLM.
            metadata_list: list[MathEnvironmentMetadata]. The metadata containing ground truth and other info.

        Returns:
            list[tuple[float, str, str]]. The rewards, correct answer, and extracted answer for each predicted response.
        """
        predictions = {}
        instances = []
        for data, metadata in zip(pred_responses, metadata_list):
            model_patch = data["response"]
            instance = metadata["instance"]
            prediction = {
                KEY_INSTANCE_ID: instance[KEY_INSTANCE_ID],
                KEY_MODEL: self.model_name,
                KEY_PREDICTION: self._extract_patch(model_patch),
                "golden_patch": instance["patch"],
            }
            predictions[instance[KEY_INSTANCE_ID]] = prediction
            instances.append(instance)

        eval_dir = f"logs/run_evaluation/{self.run_id}/{self.model_name}"
        run_instances(
            predictions=predictions,
            instances=instances,
            cache_level="env",
            clean=True,
            force_rebuild=False,
            max_workers=8,
            run_id=self.run_id,
            timeout=600,
            namespace="us-central1-docker.pkg.dev/cloud-nas-260507/swebench",
        )

        results = []
        # Read results from instance results files.
        if not os.path.exists(eval_dir):
            raise FileNotFoundError(f"Evaluation directory {eval_dir} does not exist.")

        submitted_instances = []
        error_instances = []
        verified_instances = []
        for instance_id, prediction in predictions.items():
            instance_result_file = os.path.join(
                eval_dir, instance_id, "report.json"
            )
            if not os.path.exists(instance_result_file):
                error_instances.append(instance_id)
                continue
            submitted_instances.append(instance_id)
            with open(instance_result_file, "r") as f:
                instance_report = f.read()
            score = self._get_score_from_report(instance_id, instance_report)
            golden_patch = prediction["golden_patch"]
            model_patch = prediction[KEY_PREDICTION]
            results.append((score, golden_patch, model_patch))
            if score == 1.0:
                verified_instances.append(instance_id)
        with open(f"{eval_dir}/final_report.txt", "w") as f:
            report = {
                "total_instances": len(submitted_instances) + len(error_instances),
                "submitted_instances": len(submitted_instances),
                "verified_instances": len(verified_instances),
                "error_instances": len(error_instances),
                "submitted_instance_ids": submitted_instances,
                "verified_instance_ids": verified_instances,
                "unresolved_instance_ids": [id_ for id_ in submitted_instances if id_ not in verified_instances],
                "error_instance_ids": error_instances
            }
            f.write(json.dumps(report, indent=4))

        return results

    def _extract_patch(self, response: str) -> Optional[str]:
        if self.end_thinking_token is not None:
            response = extract_response_after_thinking(
                response, self.end_thinking_token
            )
        pattern = r"<patch>(.*?)</patch>"
        match = re.search(pattern, response, re.DOTALL)
        if match:
            return match.group(1).strip()
        # Check for another possible pattern.
        pattern = r"```patch(.*?)```"
        match = re.search(pattern, response, re.DOTALL)
        if match:
            return match.group(1).strip()
        return None

    def _get_score_from_report(self, instance_id: str, instance_report: str) -> float:
        """Parses the instance report and returns whether the patch resolved the issue."""
        instance_report = json.loads(instance_report)
        return float(instance_report[instance_id]["resolved"])

      
=======
@ray.remote  # pragma: no cover
class Alpaca2VerifyWorker:
    def __init__(self, cfg: MathEnvConfig) -> None:
        model = cfg.get("grader_model_name", "gpt-4-1106-preview")
        self.grader_model = None
        logger = logging.getLogger("alpaca2_verify_worker")
        logger.setLevel(logging.INFO)
        logger.info(f"Initialized Grader Model: {model})")
        assert model.startswith("gpt"), (
            "Alpaca Eval 2.0 requires 'gpt-4-1106-preview' to be the grader model."
        )
        self.grader_model = GptGraderModel(
            model=model,
            api_key=cfg.get("grader_api_key", os.getenv("OPENAI_API_KEY")),
            system_message=cfg.get("grader_system_message",ALPACA2_SYSTEM_MESSAGE),
            temperature=cfg.get("grader_temperature", 1.0),
            max_tokens=cfg.get("grader_max_tokens", 1),
            logprobs=cfg.get("grader_logprobs", 1),
            top_logprobs=cfg.get("grader_top_logprobs", 5),
        )

    def _grade_sample(self, prompt: str, baseline_model_response: str, sample_response: str) -> str:
        grader_prompt = ALPACA2_GRADER_TEMPLATE.format(
            instruction=prompt,
            output_1=baseline_model_response,
            output_2=sample_response,
        )
        prompt_messages = [
            self.grader_model.pack_message(content=grader_prompt, role="user")
        ]
        grader_response = self.grader_model(prompt_messages)
        return grader_response.response_text

    def verify(
        self, pred_data: list[dict[str, str]], metadata_list: list[MathEnvironmentMetadata]
    ) -> list[tuple[float, str, str]]:
        """Verify the correctness of the predicted responses against the ground truth.
        Args:
            pred_data: list[dict[str, str]]. The predicted data including prompt and response from the LLM.
            metadata_list: list[MathEnvironmentMetadata]. The metadata containing baseline responses and other info.
        Returns:
            list[tuple[float, str, str]]. The rewards, baseline response, and model sample response for each instance.
        """
        results = []
        for data, metadata in zip(pred_data, metadata_list):
            prompt = data["prompt"]
            sample_response = data["response"]
            baseline_model_response = str(metadata["baseline_model_response"])
            verdict = self._grade_sample(prompt, baseline_model_response, sample_response)
            if verdict not in ["m", "M"]:
                logging.warning(
                    f"Unexpected verdict from grader model: {verdict}. Expected 'm' or 'M'."
                )
                continue
            score = verdict == "M"
            results.append((score, baseline_model_response, sample_response))
        return results


>>>>>>> 334830dd
@ray.remote(max_restarts=-1, max_task_retries=-1)  # pragma: no cover
class MathEnvironment(EnvironmentInterface[MathEnvironmentMetadata]):
    def __init__(self, cfg: MathEnvConfig):
        self.cfg = cfg
        self.num_workers = cfg["num_workers"]
        # TODO: split out this environment since it's doing more than just math
        worker_type = cfg.get("worker_type", "math")
        assert isinstance(worker_type, str), (
            f"{worker_type=} must be a string but was {type(worker_type)}"
        )
        worker_cls = {
            "arc_agi": ArcAgiVerifyWorker,
            "english_multichoice": EnglishMultichoiceVerifyWorker,
            "instruction_following": IFVerifyWorker,
            "math": MathVerifyWorker,
            "mgsm": MGSMVerifyWorker,
            "multilingual_multichoice": MultilingualMultichoiceVerifyWorker,
            "swebench_verified": SweBenchVerifyWorker,
            "simpleqa": GraderVerifyWorker,
            "alpaca2": Alpaca2VerifyWorker,
        }[worker_type]
        self.workers = [
            worker_cls.options(  # type: ignore # (decorated with @ray.remote)
                runtime_env={"py_executable": PY_EXECUTABLES.SYSTEM}
            ).remote(cfg=self.cfg)
            for _ in range(self.num_workers)
        ]

    def shutdown(self) -> None:
        # shutdown all workers
        for worker in self.workers:
            ray.kill(worker)

    def step(
        self,
        message_log_batch: list[LLMMessageLogType],
        metadata: list[MathEnvironmentMetadata],
        return_extracted_answer: bool = False,
    ) -> EnvironmentReturn[MathEnvironmentMetadata]:
        """Runs a step in the math environment.

        Args:
            message_log: list[list[dict[str, str]]]. A batch of OpenAI-API-like message logs that represent interactions with the LLM.
            metadata: list[MathEnvironmentMetadata]. The grader will use the 'ground_truth' key to evaluate correctness. The extracted answer will be stored to caculate cons@k.

        Returns:
            EnvironmentReturn: A tuple containing:
                - list[dict[str, str]]: Observations/responses batch
                - list[dict]: Updated metadata
                - list[str]: Next stop strings for the next turn
                - Tensor: Rewards tensor
                - Tensor: Done flags tensor
        """
        # Extract the assistant's responses from the message history
        # Each message list should have at least one assistant response
        user_prompt_batch = []
        assistant_response_batch = []
        for conversation in message_log_batch:
            user_prompts = [
                str(interaction["content"])
                for interaction in conversation
                if interaction["role"] == "user"
            ]
            user_prompt_batch.append("".join(user_prompts))
            assistant_responses = [
                str(interaction["content"])
                for interaction in conversation
                if interaction["role"] == "assistant"
            ]
            assistant_response_batch.append("".join(assistant_responses))

        chunk = [
            {"prompt": p, "response": r}
            for p, r in zip(user_prompt_batch, assistant_response_batch)
        ]
        chunked_batch = chunk_list_to_workers(chunk, self.num_workers)
        chunked_verifier_metadata = chunk_list_to_workers(metadata, self.num_workers)

        # Process each chunk in parallel
        futures = [
            self.workers[i].verify.remote(chunk, metadata_chunk)
            for i, (chunk, metadata_chunk) in enumerate(
                zip(chunked_batch, chunked_verifier_metadata)
            )
        ]

        worker_results = ray.get(futures)

        # flatten the results
        results = [
            (score, correct_answer, extracted_answer)
            for sublist in worker_results
            for (score, correct_answer, extracted_answer) in sublist
        ]
        observations = [
            {
                "role": "environment",
                "content": "Environment: correct"
                if score
                else "Environment: incorrect",
                "extracted_answer": extracted_answer,
                "correct_answer": correct_answer,
            }
            for score, correct_answer, extracted_answer in results
        ]
        extracted_answers = [extracted_answer for _, _, extracted_answer in results]

        # create a tensor of rewards and done flags
        rewards = torch.tensor([score for score, _, _ in results]).cpu()
        done = torch.ones_like(rewards).cpu()
        next_stop_strings = [None] * len(message_log_batch)

        return EnvironmentReturn(
            observations=observations,
            metadata=metadata,
            next_stop_strings=next_stop_strings,
            rewards=rewards,
            terminateds=done,
            answers=extracted_answers,
        )

    def global_post_process_and_metrics(
        self, batch: BatchedDataDict[Any]
    ) -> tuple[BatchedDataDict[Any], dict[str, float | int]]:
        """Computes metrics for this environment given a global rollout batch.

        Every rank will run this function, so you're free to use distributed
        calculations if you'd prefer for heavy metrics.
        """
        batch["rewards"] = (
            batch["rewards"] * batch["is_end"]
        )  # set a reward of 0 for any incorrectly ended sequences
        if (batch["rewards"] == 1).float().sum() > 0:
            correct_solution_generation_lengths = (
                (batch["generation_lengths"] - batch["prompt_lengths"])[
                    batch["rewards"] == 1
                ]
                .float()
                .mean()
                .item()
            )
        else:
            correct_solution_generation_lengths = 0

        metrics = {
            # "table": table, TODO @sahilj WIP
            "accuracy": batch["rewards"].mean().item(),
            "pass@samples_per_prompt": calculate_pass_rate_per_prompt(
                batch["text"], batch["rewards"]
            ),
            "fraction_of_samples_properly_ended": batch["is_end"].float().mean().item(),
            "num_problems_in_batch": batch["is_end"].shape[0],
            "generation_lengths": batch["generation_lengths"].float().mean().item(),
            "prompt_lengths": batch["prompt_lengths"].float().mean().item(),
            "correct_solution_generation_lengths": correct_solution_generation_lengths,
        }

        return batch, metrics<|MERGE_RESOLUTION|>--- conflicted
+++ resolved
@@ -471,7 +471,65 @@
         return results
 
 
-<<<<<<< HEAD
+@ray.remote  # pragma: no cover
+class Alpaca2VerifyWorker:
+    def __init__(self, cfg: MathEnvConfig) -> None:
+        model = cfg.get("grader_model_name", "gpt-4-1106-preview")
+        self.grader_model = None
+        logger = logging.getLogger("alpaca2_verify_worker")
+        logger.setLevel(logging.INFO)
+        logger.info(f"Initialized Grader Model: {model})")
+        assert model.startswith("gpt"), (
+            "Alpaca Eval 2.0 requires 'gpt-4-1106-preview' to be the grader model."
+        )
+        self.grader_model = GptGraderModel(
+            model=model,
+            api_key=cfg.get("grader_api_key", os.getenv("OPENAI_API_KEY")),
+            system_message=cfg.get("grader_system_message",ALPACA2_SYSTEM_MESSAGE),
+            temperature=cfg.get("grader_temperature", 1.0),
+            max_tokens=cfg.get("grader_max_tokens", 1),
+            logprobs=cfg.get("grader_logprobs", 1),
+            top_logprobs=cfg.get("grader_top_logprobs", 5),
+        )
+
+    def _grade_sample(self, prompt: str, baseline_model_response: str, sample_response: str) -> str:
+        grader_prompt = ALPACA2_GRADER_TEMPLATE.format(
+            instruction=prompt,
+            output_1=baseline_model_response,
+            output_2=sample_response,
+        )
+        prompt_messages = [
+            self.grader_model.pack_message(content=grader_prompt, role="user")
+        ]
+        grader_response = self.grader_model(prompt_messages)
+        return grader_response.response_text
+
+    def verify(
+        self, pred_data: list[dict[str, str]], metadata_list: list[MathEnvironmentMetadata]
+    ) -> list[tuple[float, str, str]]:
+        """Verify the correctness of the predicted responses against the ground truth.
+        Args:
+            pred_data: list[dict[str, str]]. The predicted data including prompt and response from the LLM.
+            metadata_list: list[MathEnvironmentMetadata]. The metadata containing baseline responses and other info.
+        Returns:
+            list[tuple[float, str, str]]. The rewards, baseline response, and model sample response for each instance.
+        """
+        results = []
+        for data, metadata in zip(pred_data, metadata_list):
+            prompt = data["prompt"]
+            sample_response = data["response"]
+            baseline_model_response = str(metadata["baseline_model_response"])
+            verdict = self._grade_sample(prompt, baseline_model_response, sample_response)
+            if verdict not in ["m", "M"]:
+                logging.warning(
+                    f"Unexpected verdict from grader model: {verdict}. Expected 'm' or 'M'."
+                )
+                continue
+            score = verdict == "M"
+            results.append((score, baseline_model_response, sample_response))
+        return results
+
+
 @ray.remote
 class SweBenchVerifyWorker:
     """Response verifier worker for SweBench problems."""
@@ -581,67 +639,6 @@
         return float(instance_report[instance_id]["resolved"])
 
       
-=======
-@ray.remote  # pragma: no cover
-class Alpaca2VerifyWorker:
-    def __init__(self, cfg: MathEnvConfig) -> None:
-        model = cfg.get("grader_model_name", "gpt-4-1106-preview")
-        self.grader_model = None
-        logger = logging.getLogger("alpaca2_verify_worker")
-        logger.setLevel(logging.INFO)
-        logger.info(f"Initialized Grader Model: {model})")
-        assert model.startswith("gpt"), (
-            "Alpaca Eval 2.0 requires 'gpt-4-1106-preview' to be the grader model."
-        )
-        self.grader_model = GptGraderModel(
-            model=model,
-            api_key=cfg.get("grader_api_key", os.getenv("OPENAI_API_KEY")),
-            system_message=cfg.get("grader_system_message",ALPACA2_SYSTEM_MESSAGE),
-            temperature=cfg.get("grader_temperature", 1.0),
-            max_tokens=cfg.get("grader_max_tokens", 1),
-            logprobs=cfg.get("grader_logprobs", 1),
-            top_logprobs=cfg.get("grader_top_logprobs", 5),
-        )
-
-    def _grade_sample(self, prompt: str, baseline_model_response: str, sample_response: str) -> str:
-        grader_prompt = ALPACA2_GRADER_TEMPLATE.format(
-            instruction=prompt,
-            output_1=baseline_model_response,
-            output_2=sample_response,
-        )
-        prompt_messages = [
-            self.grader_model.pack_message(content=grader_prompt, role="user")
-        ]
-        grader_response = self.grader_model(prompt_messages)
-        return grader_response.response_text
-
-    def verify(
-        self, pred_data: list[dict[str, str]], metadata_list: list[MathEnvironmentMetadata]
-    ) -> list[tuple[float, str, str]]:
-        """Verify the correctness of the predicted responses against the ground truth.
-        Args:
-            pred_data: list[dict[str, str]]. The predicted data including prompt and response from the LLM.
-            metadata_list: list[MathEnvironmentMetadata]. The metadata containing baseline responses and other info.
-        Returns:
-            list[tuple[float, str, str]]. The rewards, baseline response, and model sample response for each instance.
-        """
-        results = []
-        for data, metadata in zip(pred_data, metadata_list):
-            prompt = data["prompt"]
-            sample_response = data["response"]
-            baseline_model_response = str(metadata["baseline_model_response"])
-            verdict = self._grade_sample(prompt, baseline_model_response, sample_response)
-            if verdict not in ["m", "M"]:
-                logging.warning(
-                    f"Unexpected verdict from grader model: {verdict}. Expected 'm' or 'M'."
-                )
-                continue
-            score = verdict == "M"
-            results.append((score, baseline_model_response, sample_response))
-        return results
-
-
->>>>>>> 334830dd
 @ray.remote(max_restarts=-1, max_task_retries=-1)  # pragma: no cover
 class MathEnvironment(EnvironmentInterface[MathEnvironmentMetadata]):
     def __init__(self, cfg: MathEnvConfig):
