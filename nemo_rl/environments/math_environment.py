--- conflicted
+++ resolved
@@ -14,6 +14,7 @@
 import ast
 import contextlib
 import io
+import json
 import logging
 import os
 import re
@@ -25,7 +26,13 @@
 from math_verify.errors import TimeoutException
 from math_verify.metric import math_metric
 from math_verify.parser import ExprExtractionConfig, LatexExtractionConfig
-from swebench.harness import run_evaluation
+from swebench.harness.run_evaluation import run_instances
+from swebench.harness.reporting import make_run_report
+from swebench.harness.constants import (
+    KEY_INSTANCE_ID,
+    KEY_MODEL,
+    KEY_PREDICTION,
+)
 
 from nemo_rl.distributed.batched_data_dict import BatchedDataDict
 from nemo_rl.distributed.virtual_cluster import PY_EXECUTABLES
@@ -348,7 +355,7 @@
         return results
 
 
-<<<<<<< HEAD
+@ray.remote
 class SweBenchVerifyWorker:
     """Response verifier worker for SweBench problems."""
 
@@ -364,25 +371,67 @@
         Returns:
             list[tuple[float, str, str]]. The rewards, correct answer, and extracted answer for each predicted response.
         """
+        print("*************** RUNNING EVALUATION: ***************")
+        predictions = {}
+        instances = []
+        model_name = "google/gemma-3-12b-it"  # TODO: Make this configurable
+        for response, metadata in zip(pred_responses, metadata_list):
+            instance = metadata["instance"]
+            prediction = {
+                KEY_INSTANCE_ID: instance[KEY_INSTANCE_ID],
+                KEY_MODEL: model_name,
+                KEY_PREDICTION: response,
+                "golden_patch": instance["patch"],
+            }
+            
+            # *************** TEST WITH GOLDEN PREDICTION ***************
+            # prediction = {
+            #     KEY_INSTANCE_ID: instance[KEY_INSTANCE_ID],
+            #     KEY_MODEL: "gold",
+            #     KEY_PREDICTION: instance["patch"],
+            # }
+            # ***********************************************************
+            predictions[instance[KEY_INSTANCE_ID]] = prediction
+            instances.append(instance)
+
+
+        run_id = "swebench_verified_oracle_eval"
+        run_instances(
+            predictions=predictions,
+            instances=instances,
+            cache_level="env",
+            clean=False,
+            force_rebuild=False,
+            max_workers=1,
+            run_id=run_id,
+            timeout=600,
+        )
+
         results = []
-        for response, metadata in zip(pred_responses, metadata_list):
-            if i >= 3:
-                break
-            prediction = [
-                {
-                    "instance_id": metadata["instance_id"],
-                    "model": "gpt-4o",
-                    "prediction": response,
-                }
-            ]
-            result = run_evaluation(
-                prediction,
-                dataset_name="SWE-bench_Verified",
+        # Read results from instance results files.
+        eval_dir = f"logs/run_evaluation/{run_id}/{model_name}"
+        if not os.path.exists(eval_dir):
+            raise FileNotFoundError(f"Evaluation directory {eval_dir} does not exist.")
+        for instance_id in os.listdir(eval_dir):
+            instance_result_file = os.path.join(
+                eval_dir, instance_id, "report.json"
             )
-
-
-=======
->>>>>>> 3fbf3317
+            golden_patch = predictions[instance_id]["golden_patch"]
+            model_patch = predictions[instance_id][KEY_PREDICTION]
+            if not os.path.exists(instance_result_file):
+                results.append((0.0, golden_patch, model_patch))
+            with open(instance_result_file, "r") as f:
+                instance_report = make_run_report(f.read())
+            score = self._get_score_from_report(instance_id, instance_report)
+            results.append((score, golden_patch, model_patch))
+        return results
+
+    def _get_score_from_report(self, instance_id: str, instance_report: str) -> float:
+        """Parses the report and returns whether the patch resolved the issue."""
+        instance_report = json.loads(instance_report)
+        return float(instance_report[instance_id]["resolved"])
+
+
 @ray.remote(max_restarts=-1, max_task_retries=-1)  # pragma: no cover
 class MathEnvironment(EnvironmentInterface):
     def __init__(self, cfg: MathEnvConfig):
