# Copyright (c) 2025, NVIDIA CORPORATION.  All rights reserved.
#
# Licensed under the Apache License, Version 2.0 (the "License");
# you may not use this file except in compliance with the License.
# You may obtain a copy of the License at
#
#     http://www.apache.org/licenses/LICENSE-2.0
#
# Unless required by applicable law or agreed to in writing, software
# distributed under the License is distributed on an "AS IS" BASIS,
# WITHOUT WARRANTIES OR CONDITIONS OF ANY KIND, either express or implied.
# See the License for the specific language governing permissions and
# limitations under the License.

from nemo_rl.data.hf_datasets.chat_templates import COMMON_CHAT_TEMPLATES
<<<<<<< HEAD
from nemo_rl.data.hf_datasets.dataset_mixture import DatasetMixture
=======
from nemo_rl.data.hf_datasets.clevr import CLEVRCoGenTDataset
>>>>>>> 2b55598e
from nemo_rl.data.hf_datasets.dpo import DPODataset
from nemo_rl.data.hf_datasets.helpsteer3 import HelpSteer3Dataset
from nemo_rl.data.hf_datasets.oai_format_dataset import OpenAIFormatDataset
from nemo_rl.data.hf_datasets.oasst import OasstDataset
from nemo_rl.data.hf_datasets.openmathinstruct2 import OpenMathInstruct2Dataset
from nemo_rl.data.hf_datasets.preference_dataset import PreferenceDataset
from nemo_rl.data.hf_datasets.prompt_response_dataset import (
    PromptResponseDataset,
)
from nemo_rl.data.hf_datasets.squad import SquadDataset
<<<<<<< HEAD
from nemo_rl.data.hf_datasets.tulu3sft import Tulu3SftDataset
=======
from nemo_rl.data.hf_datasets.tulu3 import Tulu3PreferenceDataset
>>>>>>> 2b55598e

__all__ = [
    "DPODataset",
    "DatasetMixture",
    "HelpSteer3Dataset",
    "OasstDataset",
    "OpenAIFormatDataset",
    "OpenMathInstruct2Dataset",
    "PreferenceDataset",
    "PromptResponseDataset",
    "SquadDataset",
    "Tulu3PreferenceDataset",
    "COMMON_CHAT_TEMPLATES",
<<<<<<< HEAD
    "Tulu3SftDataset",
=======
    "CLEVRCoGenTDataset",
>>>>>>> 2b55598e
]<|MERGE_RESOLUTION|>--- conflicted
+++ resolved
@@ -13,11 +13,8 @@
 # limitations under the License.
 
 from nemo_rl.data.hf_datasets.chat_templates import COMMON_CHAT_TEMPLATES
-<<<<<<< HEAD
 from nemo_rl.data.hf_datasets.dataset_mixture import DatasetMixture
-=======
 from nemo_rl.data.hf_datasets.clevr import CLEVRCoGenTDataset
->>>>>>> 2b55598e
 from nemo_rl.data.hf_datasets.dpo import DPODataset
 from nemo_rl.data.hf_datasets.helpsteer3 import HelpSteer3Dataset
 from nemo_rl.data.hf_datasets.oai_format_dataset import OpenAIFormatDataset
@@ -28,11 +25,8 @@
     PromptResponseDataset,
 )
 from nemo_rl.data.hf_datasets.squad import SquadDataset
-<<<<<<< HEAD
 from nemo_rl.data.hf_datasets.tulu3sft import Tulu3SftDataset
-=======
 from nemo_rl.data.hf_datasets.tulu3 import Tulu3PreferenceDataset
->>>>>>> 2b55598e
 
 __all__ = [
     "DPODataset",
@@ -46,9 +40,6 @@
     "SquadDataset",
     "Tulu3PreferenceDataset",
     "COMMON_CHAT_TEMPLATES",
-<<<<<<< HEAD
     "Tulu3SftDataset",
-=======
     "CLEVRCoGenTDataset",
->>>>>>> 2b55598e
 ]