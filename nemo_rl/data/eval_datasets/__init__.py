--- conflicted
+++ resolved
@@ -32,13 +32,12 @@
 from nemo_rl.data.eval_datasets.mmlu_pro import MMLUProDataset
 from nemo_rl.data.eval_datasets.numina_math import NuminaMathDataset
 from nemo_rl.data.eval_datasets.openr1_math import OpenR1MathDataset
-<<<<<<< HEAD
-from nemo_rl.data.eval_datasets.swe_bench_verified_oracle import SweBenchVerifiedOracleDataset
-=======
+from nemo_rl.data.eval_datasets.swe_bench_verified_oracle import (
+    SweBenchVerifiedOracleDataset,
+)
 from nemo_rl.data.eval_datasets.openr1_verifiable_code import (
     OpenR1VerifiableCodeDataset,
 )
->>>>>>> f793c5f6
 from nemo_rl.data.eval_datasets.tulu3_sft import Tulu3SftDataset
 
 
@@ -188,7 +187,6 @@
             prompt_file=data_config["prompt_file"],
             system_prompt_file=data_config["system_prompt_file"],
         )
-<<<<<<< HEAD
     elif dataset_name == "arc_agi":
         base_dataset = ArcAgiDataset(
             prompt_file=data_config["prompt_file"],
@@ -196,16 +194,12 @@
         )
     elif dataset_name == "swebench_verified_oracle":
         base_dataset = SweBenchVerifiedOracleDataset(
-=======
+            prompt_file=data_config["prompt_file"],
+            system_prompt_file=data_config["system_prompt_file"],
+        )
     elif dataset_name == "openr1_verifiable_code":
         base_dataset = OpenR1VerifiableCodeDataset(
             code_exe_dir=data_config["code_exe_dir"],
-            prompt_file=data_config["prompt_file"],
-            system_prompt_file=data_config["system_prompt_file"],
-        )
-    elif dataset_name == "arc_agi":
-        base_dataset = ArcAgiDataset(
->>>>>>> f793c5f6
             prompt_file=data_config["prompt_file"],
             system_prompt_file=data_config["system_prompt_file"],
         )
@@ -217,11 +211,8 @@
 __all__ = [
     "AIME2024Dataset",
     "AIME2025Dataset",
-<<<<<<< HEAD
     "ArcAgiDataset",
-=======
     "BeyondAIMEDataset",
->>>>>>> f793c5f6
     "DeepScaleRDataset",
     "GPQADataset",
     "Gsm8kDataset",
@@ -237,10 +228,7 @@
     "MMLUProDataset",
     "NuminaMathDataset",
     "OpenR1MathDataset",
-<<<<<<< HEAD
     "SweBenchVerifiedOracleDataset",
-=======
     "OpenR1VerifiableCodeDataset",
->>>>>>> f793c5f6
     "Tulu3SftDataset",
 ]