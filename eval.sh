#!/bin/bash

# Check for exactly 3 arguments
if [ "$#" -ne 3 ]; then
    echo "Usage: $0 <ckpt_path> <exp_name> <is_megatron>"
    exit 1
fi

<<<<<<< HEAD
=======
enable_thinking=true
if [[ $enable_thinking == "true" ]]; then
  max_model_len=32768
  temperature=0.6
  top_p=0.95
  num_tests_per_prompt=1
else
  max_model_len=8192
  temperature=0.7
  top_p=0.8
  num_tests_per_prompt=1
fi

top_k=20

>>>>>>> cb86bb4f
ckpt_path=$1
exp_name=$2
is_megatron=$3
hf_ckpt_path=$ckpt_path/hf
max_model_len=32768
temperature=0.6
top_p=0.95
enable_thinking=true

if [ $is_megatron = "false" ]; then
  uv run python examples/converters/convert_dcp_to_hf.py \
  --config $ckpt_path/config.yaml \
  --dcp-ckpt-path $ckpt_path/policy/weights/ \
  --hf-ckpt-path $hf_ckpt_path
else
  uv run --extra mcore python examples/converters/convert_megatron_to_hf.py \
  --config $ckpt_path/config.yaml \
  --megatron-ckpt-path $ckpt_path/policy/weights/iter_0000000 \
  --hf-ckpt-path $hf_ckpt_path
fi

<<<<<<< HEAD
benchmarks=("aime2024" "aime2025" "beyond_aime" "gpqa" "math" "math500" "mgsm" "mmlu" "mmlu_pro")
=======
benchmarks=("aime2024" "aime2025" "beyond_aime" "math" "math500" "mgsm" "gpqa" "mmlu" "mmlu_pro" "humaneval" "livecodebench_functional" "livecodebench_stdin" "ifeval")
num_tests_per_prompt=(5 5 5 1 1 1 5 1 1 5 5 5 1)

len=${#benchmarks[@]}
>>>>>>> cb86bb4f

for benchmark_name in "${benchmarks[@]}"; do
  if [ $benchmark_name = "math500" ]; then
    config_file="examples/configs/evals/math.yaml"  
  else
    config_file="examples/configs/evals/${benchmark_name}.yaml"
  fi

  echo "Reading from config: ${config_file}"
  wandb_name="$exp_name-$benchmark_name"

  uv run examples/run_eval.py --config $config_file \
  data.dataset_name=$benchmark_name \
  generation.stop_token_ids=\[151643,151645\] \
  generation.enable_thinking=$enable_thinking \
  generation.vllm_cfg.max_model_len=$max_model_len \
  generation.vllm_cfg.tensor_parallel_size=1 \
  generation.vllm_cfg.gpu_memory_utilization=0.9 \
  generation.temperature=$temperature \
  generation.top_p=$top_p \
  generation.top_k=$top_k \
  cluster.gpus_per_node=$GPUS_PER_NODE \
  cluster.num_nodes=$NNODES \
  generation.model_name=$hf_ckpt_path \
  logger.wandb.name=$wandb_name
done<|MERGE_RESOLUTION|>--- conflicted
+++ resolved
@@ -6,8 +6,6 @@
     exit 1
 fi
 
-<<<<<<< HEAD
-=======
 enable_thinking=true
 if [[ $enable_thinking == "true" ]]; then
   max_model_len=32768
@@ -23,7 +21,6 @@
 
 top_k=20
 
->>>>>>> cb86bb4f
 ckpt_path=$1
 exp_name=$2
 is_megatron=$3
@@ -45,14 +42,10 @@
   --hf-ckpt-path $hf_ckpt_path
 fi
 
-<<<<<<< HEAD
-benchmarks=("aime2024" "aime2025" "beyond_aime" "gpqa" "math" "math500" "mgsm" "mmlu" "mmlu_pro")
-=======
 benchmarks=("aime2024" "aime2025" "beyond_aime" "math" "math500" "mgsm" "gpqa" "mmlu" "mmlu_pro" "humaneval" "livecodebench_functional" "livecodebench_stdin" "ifeval")
 num_tests_per_prompt=(5 5 5 1 1 1 5 1 1 5 5 5 1)
 
 len=${#benchmarks[@]}
->>>>>>> cb86bb4f
 
 for benchmark_name in "${benchmarks[@]}"; do
   if [ $benchmark_name = "math500" ]; then
